openapi: 3.0.1
info:
<<<<<<< HEAD
  description: >-
    OpenAPI for the NCATS Biomedical Translator
    Knowledge Graph Exchange Registry
  version: 0.0.1-dev
  title: >-
    OpenAPI for the NCATS Biomedical Translator
    Knowledge Graph EXchange (KGX) Registry
=======
  description: OpenAPI for the NCATS Biomedical Translator Knowledge Graph Exchange Archive
  version: 0.0.1-dev
  title: OpenAPI for the NCATS Biomedical Translator Knowledge Graph EXchange (KGE) Archive
>>>>>>> e051686b
  contact:
    email: richard.bruskiewich@delphinai.com
  license:
    name: MIT 2.0
    url: https://en.wikipedia.org/wiki/MIT_License
  termsOfService: https://ncats.nih.gov/translator
externalDocs:
  description: >-
<<<<<<< HEAD
    Documentation for the NCATS Biomedical Translator
    Knowledge Graph Exchange (KGX) Registry
=======
    Documentation for the NCATS Biomedical Translator Knowledge Graph Exchange (KGE) Archive
>>>>>>> e051686b
  url: https://github.com/NCATSTranslator/Knowledge_Graph_Exchange_Registry
tags:
  - name: metadata
    description: Get KGX metadata
    externalDocs:
      description: >-
        Documentation of Knowledge Graph Exchange content metadata
      url: http://kge.ncats.io/overview.html#metadata
  - name: access
    description: Access KGX-formatted data files
    externalDocs:
      description: Documentation relating to KGX-formatted data file access
      url: http://kge.ncats.io/overview.html#access
paths:
  /catalog:
    get:
      tags:
        - metadata
      summary: Get catalog of available knowledge graphs
        '200':
          description: >-
            Knowledge Graphs available by identifier, with metadata attributes
          content:
            application/json:
              schema:
                description: Catalog of knowledge graphs indexed by identifier
                type: object
                additionalProperties:
                  description: >-
                    Array of metadata describing a knowledge graph
                  type: array
                  items:
                    $ref: '#/components/schemas/Attribute'
                # This is a bit of a facetious example since not KGE metadata
                example:
                  'Some-KG-identifier':
                    - name: PubMed Identifier
                      value: 29146545
                      type: EDAM:data_1187
                      url: https://pubmed.ncbi.nlm.nih.gov/29146545
                      source: PMID
components:
  schemas:
    Attribute:
      type: object
      description: Generic attribute for a node
      properties:
        name:
          type: string
          description: >-
            Human-readable name or label for the attribute. Should be the name
            of the semantic type term.
          example: PubMed Identifier
        value:
          example: 29146545
          description: >-
            Value of the attribute. May be any data type, including a list.
        type:
          type: string
          description: >-
            CURIE of the semantic type of the attribute, from the EDAM ontology
            if possible. If a suitable identifier does not exist, enter a
            descriptive phrase here and submit the new type for consideration
            by the appropriate authority.
          example: EDAM:data_1187
        url:
          type: string
          description: >-
            Human-consumable URL to link out and read about the attribute (not
            the node).
          example: https://pubmed.ncbi.nlm.nih.gov/29146545
        source:
          type: string
          description: Source of the attribute, as a CURIE prefix.
          example: PMID
      required:
        - type
        - value
      additionalProperties: false<|MERGE_RESOLUTION|>--- conflicted
+++ resolved
@@ -1,18 +1,12 @@
 openapi: 3.0.1
 info:
-<<<<<<< HEAD
   description: >-
     OpenAPI for the NCATS Biomedical Translator
-    Knowledge Graph Exchange Registry
+    Knowledge Graph Exchange Archive
   version: 0.0.1-dev
   title: >-
     OpenAPI for the NCATS Biomedical Translator
-    Knowledge Graph EXchange (KGX) Registry
-=======
-  description: OpenAPI for the NCATS Biomedical Translator Knowledge Graph Exchange Archive
-  version: 0.0.1-dev
-  title: OpenAPI for the NCATS Biomedical Translator Knowledge Graph EXchange (KGE) Archive
->>>>>>> e051686b
+    Knowledge Graph EXchange (KGE) Archive
   contact:
     email: richard.bruskiewich@delphinai.com
   license:
@@ -21,12 +15,8 @@
   termsOfService: https://ncats.nih.gov/translator
 externalDocs:
   description: >-
-<<<<<<< HEAD
     Documentation for the NCATS Biomedical Translator
-    Knowledge Graph Exchange (KGX) Registry
-=======
-    Documentation for the NCATS Biomedical Translator Knowledge Graph Exchange (KGE) Archive
->>>>>>> e051686b
+    Knowledge Graph Exchange (KGE) Archive
   url: https://github.com/NCATSTranslator/Knowledge_Graph_Exchange_Registry
 tags:
   - name: metadata
