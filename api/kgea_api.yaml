openapi: 3.0.1
info:
  version: 0.0.1-dev
  title: >-
    OpenAPI for the NCATS Biomedical Translator
    Knowledge Graph EXchange (KGE) Archive
  description: >-
    OpenAPI for the NCATS Biomedical Translator
    Knowledge Graph Exchange Archive
  license:
    name: MIT 2.0
    url: https://en.wikipedia.org/wiki/MIT_License
  termsOfService: https://ncats.nih.gov/translator
  contact:
    name: Richard Bruskiewich
    x-role: responsible developer
    email: richard.bruskiewich@delphinai.com
    x-id: https://github.com/RichardBruskiewich
  x-translator:
        component: SRI service
        team:
        - "SRI"
servers:
  - url: translator.ncats.io/kge-archive
    description: Production Server
externalDocs:
  description: >-
    Documentation for the NCATS Biomedical Translator
    Knowledge Graph Exchange (KGE) Archive
  url: https://github.com/NCATSTranslator/Knowledge_Graph_Exchange_Registry
tags:
<<<<<<< HEAD
  - name: translator
  - name: provider
    description: Provider metadata for KGX-formatted data files
=======
  - name: metadata
    description: Get KGX metadata
    externalDocs:
      description: >-
        Documentation of Knowledge Graph Exchange content metadata
      url: http://kge.ncats.io/overview.html#metadata
  - name: access
    description: Access KGX-formatted data files
>>>>>>> bf0d2fb5
    externalDocs:
      description: Documentation relating to KGX-formatted data file access
      url: https://translator.ncats.io/kge-archive/overview.html#provider
  - name: content
    description: Content metadata for KGX-formatted data files
    externalDocs:
      description: >-
        Documentation of Knowledge Graph Exchange content metadata
      url: https://translator.ncats.io/kge-archive/overview.html#content
paths:
  /{kg_name}/access:
    get:
      tags:
        - provider
      summary: Get KGE File Sets
      parameters:
        - name: kg_name
          in: path
          description: >-
            Name label of KGE File Set whose files are being accessed
          required: true
          # x-valueType:
          #  - don't know if this needs a SmartAPI value type?
          schema:
            type: string
      responses:
        '200':
          description: >-
            Name label of KGE File Set whose
            provider metadata is being reported
          content:
            application/json:
              schema:
                description: >-
                  Provider metadata describing the
                  location and inventory of KGE files
                type: object
                additionalProperties:
                  description: >-
                     Provider metadata attributes
                  $ref: '#/components/schemas/Attribute'
  /{kg_name}/knowledge_map:
    get:
      tags:
        - content
      summary: Get supported relationships by source and target
      parameters:
        - name: kg_name
          in: path
          description: >-
            Name label of KGE File Set whose
            knowledge graph content metadata is being reported
          required: true
          # x-valueType:
          #  - don't know if this needs a SmartAPI value type?
          schema:
            type: string
      responses:
        '200':
<<<<<<< HEAD
          description: Predicates by source and target
          content:
            application/json:
              schema:
                description: Source map
                type: object
                additionalProperties:
                  description: Target map
                  type: object
                  additionalProperties:
                    description: Array of predicates
                    type: array
                    items:
                      type: string
                example:
                  'biolink:ChemicalSubstance':
                    'biolink:Gene':
                      - biolink:directly_interacts_with
                      - biolink:decreases_activity_of
=======
          description: >-
            Knowledge Graphs available by identifier, with metadata attributes
          content:
            application/json:
              schema:
                description: Catalog of knowledge graphs indexed by identifier
                type: object
                additionalProperties:
                  description: >-
                    Array of metadata describing a knowledge graph
                  type: array
                  items:
                    $ref: '#/components/schemas/Attribute'
                # This is a bit of a facetious example since not KGE metadata
                example:
                  'Some-KG-identifier':
                    - name: PubMed Identifier
                      value: 29146545
                      type: EDAM:data_1187
                      url: https://pubmed.ncbi.nlm.nih.gov/29146545
                      source: PMID
>>>>>>> bf0d2fb5
components:
  schemas:
    Attribute:
      type: object
      description: Generic metadata attribute.
      properties:
        type:
          type: string
          description: >-
            Type of the metadata attribute, from the Translator Registry metadata dictionary.
          example: Foo
        value:
<<<<<<< HEAD
          description: >-
            Value of the attribute. May be any data type, including a list.
          example: bar
    required:
=======
          example: 29146545
          description: >-
            Value of the attribute. May be any data type, including a list.
        type:
          type: string
          description: >-
            CURIE of the semantic type of the attribute, from the EDAM ontology
            if possible. If a suitable identifier does not exist, enter a
            descriptive phrase here and submit the new type for consideration
            by the appropriate authority.
          example: EDAM:data_1187
        url:
          type: string
          description: >-
            Human-consumable URL to link out and read about the attribute (not
            the node).
          example: https://pubmed.ncbi.nlm.nih.gov/29146545
        source:
          type: string
          description: Source of the attribute, as a CURIE prefix.
          example: PMID
      required:
>>>>>>> bf0d2fb5
        - type
        - value
      additionalProperties: false<|MERGE_RESOLUTION|>--- conflicted
+++ resolved
@@ -17,9 +17,9 @@
     email: richard.bruskiewich@delphinai.com
     x-id: https://github.com/RichardBruskiewich
   x-translator:
-        component: SRI service
-        team:
-        - "SRI"
+    component: SRI service
+    team:
+    - "SRI"
 servers:
   - url: translator.ncats.io/kge-archive
     description: Production Server
@@ -29,20 +29,9 @@
     Knowledge Graph Exchange (KGE) Archive
   url: https://github.com/NCATSTranslator/Knowledge_Graph_Exchange_Registry
 tags:
-<<<<<<< HEAD
   - name: translator
   - name: provider
     description: Provider metadata for KGX-formatted data files
-=======
-  - name: metadata
-    description: Get KGX metadata
-    externalDocs:
-      description: >-
-        Documentation of Knowledge Graph Exchange content metadata
-      url: http://kge.ncats.io/overview.html#metadata
-  - name: access
-    description: Access KGX-formatted data files
->>>>>>> bf0d2fb5
     externalDocs:
       description: Documentation relating to KGX-formatted data file access
       url: https://translator.ncats.io/kge-archive/overview.html#provider
@@ -102,7 +91,6 @@
             type: string
       responses:
         '200':
-<<<<<<< HEAD
           description: Predicates by source and target
           content:
             application/json:
@@ -122,29 +110,6 @@
                     'biolink:Gene':
                       - biolink:directly_interacts_with
                       - biolink:decreases_activity_of
-=======
-          description: >-
-            Knowledge Graphs available by identifier, with metadata attributes
-          content:
-            application/json:
-              schema:
-                description: Catalog of knowledge graphs indexed by identifier
-                type: object
-                additionalProperties:
-                  description: >-
-                    Array of metadata describing a knowledge graph
-                  type: array
-                  items:
-                    $ref: '#/components/schemas/Attribute'
-                # This is a bit of a facetious example since not KGE metadata
-                example:
-                  'Some-KG-identifier':
-                    - name: PubMed Identifier
-                      value: 29146545
-                      type: EDAM:data_1187
-                      url: https://pubmed.ncbi.nlm.nih.gov/29146545
-                      source: PMID
->>>>>>> bf0d2fb5
 components:
   schemas:
     Attribute:
@@ -157,35 +122,10 @@
             Type of the metadata attribute, from the Translator Registry metadata dictionary.
           example: Foo
         value:
-<<<<<<< HEAD
           description: >-
             Value of the attribute. May be any data type, including a list.
           example: bar
     required:
-=======
-          example: 29146545
-          description: >-
-            Value of the attribute. May be any data type, including a list.
-        type:
-          type: string
-          description: >-
-            CURIE of the semantic type of the attribute, from the EDAM ontology
-            if possible. If a suitable identifier does not exist, enter a
-            descriptive phrase here and submit the new type for consideration
-            by the appropriate authority.
-          example: EDAM:data_1187
-        url:
-          type: string
-          description: >-
-            Human-consumable URL to link out and read about the attribute (not
-            the node).
-          example: https://pubmed.ncbi.nlm.nih.gov/29146545
-        source:
-          type: string
-          description: Source of the attribute, as a CURIE prefix.
-          example: PMID
-      required:
->>>>>>> bf0d2fb5
         - type
         - value
       additionalProperties: false