--- conflicted
+++ resolved
@@ -6,15 +6,12 @@
 #kgx >= 1.4.0
 -e git+https://github.com/biolink/kgx.git@master#egg=kgx
 
-<<<<<<< HEAD
 multidict~=4.7.6
-=======
+
 # Bug fix and KGE troubleshooting patches to s3-tar
 # We can revert to master on the original project once PR processed (at https://github.com/xtream1101/s3-tar/pull/11)
 -e git+https://github.com/STARInformatics/s3-tar.git@troubleshoot_s3_access#egg=s3-tar
 
-multidict
->>>>>>> 1ba94988
 swagger-ui-bundle == 0.0.6
 aiohttp_jinja2 == 1.2.0
 jinja2 == 2.11.3
@@ -24,22 +21,15 @@
 requests~=2.26.0
 botocore<1.21.0,>=1.20.12
 boto3 >= 1.17.0
-<<<<<<< HEAD
 s3-tar
 pyyaml~=5.4.1
 pytest~=6.2.4
-=======
-
-pyyaml
-pytest
->>>>>>> 1ba94988
 
 # AIOHTTP 3.7.4 has a bug which is problematic for KGE, anticipated to be fixed in a 4.* release
 # See
 aiohttp<3.7
 aiohttp-session
 aiomcache
-<<<<<<< HEAD
 jsonschema~=3.2.0
 PyGithub~=1.55
 smart_open
@@ -78,8 +68,4 @@
 docutils~=0.16
 numpy~=1.21.1
 validators~=0.18.2
-=======
-jsonschema
-PyGithub
-smart_open>=5.1.0
->>>>>>> 1ba94988
+smart_open>=5.1.0