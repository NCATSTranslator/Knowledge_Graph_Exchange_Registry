# Getting Started

The Translator Knowledge Graph Exchange Archive Web Server ("Archive") is an online host to share knowledge graphs formatted as KGX standard compliant formatted files that are indexed for access, complete with their metadata, in the Translator SmartAPI Registry.  This document mainly focuses on the practical activities for local development and production system deployment. For details on the more esoteric development details (e.g. of OpenAPI 3 code generation), see the complementary [Road Map](KGE_ARCHIVE_ROADMAP.md) and [Development Notes](DEVNOTES.md) documents.

## Table of Contents

- [Deployment for Development](#deployment-for-development)
    - [Cloning the Code](#cloning-the-code)
    - [Configuration](#configuration)
        - [`pipenv`](#pipenv)
            - [Upgrading or Adding to the System via `pipenv`](#upgrading-or-adding-to-the-system-via-pipenv)
        - [Amazon Web Services Configuration](#amazon-web-services-configuration)
        - [Project Configuration File](#project-configuration-file)
        - [Other Prerequisites](#other-prerequisites)
        - [Project Python Package Dependencies](#project-python-package-dependencies)
    - [Basic Operation of the Server during Development](#basic-operation-of-the-server-during-development)
    - [Running the Application within a Docker Container](#running-the-application-within-a-docker-container)
        - [Installation of Docker](#installation-of-docker)
            - [Testing Docker](#testing-docker)    
- [Deployment for Production](#deployment-for-production)
    - [Operating System](#operating-system)
    - [Cloud Deployment](#cloud-deployment)
        - [Docker Storage Considerations on the Cloud](#docker-storage-considerations-on-the-cloud)
        - [Extending AWS EBS Disk Sizes](#extending-aws-ebs-disk-sizes)
        - [Configuration for Amazon Web Services](#configuration-for-amazon-web-services)
    - [Installing Docker and Compose](#installing-docker-and-compose)
        - [Testing Docker Compose](#testing-docker-compose)
    - [Site Configuration](#site-configuration)
        - [Configuring AWS](#configuring-aws)
        - [Domain and Hostname](#domain-and-hostname)
        - [NGINX Installation and Configuration](#nginx-installation-and-configuration)
        - [Securing the Site](#securing-the-site)
        - [User Authentication and Authorization](#user-authentication-and-authorization)
        - [Running the Production System as a Docker Compose System Daemon](#running-the-production-system-as-a-docker-compose-system-daemon)

# Deployment for Development

## Cloning the Code

Make sure that you have a copy of [git installed](https://git-scm.com/book/en/v2/Getting-Started-Installing-Git). Then, in your chosen project workspace location, either Git clone project using HTTPS...

```shell
$ git clone https://github.com/NCATSTranslator/Knowledge_Graph_Exchange_Registry.git
```

... or with SSH

```shell
$ git clone git@github.com:NCATSTranslator/Knowledge_Graph_Exchange_Registry.git
```

## Configuration

We developed the project with the recent Python release (3.9 as of January 2021). If you have multiple Python releases on your machine, you can use the [update-alternatives](https://linuxconfig.org/how-to-change-from-default-to-alternative-python-version-on-debian-linux) to set your default to Python 3.9. Better yet, use `pipenv` to manage the Python version in its own virtual environment, as follows.

### Pipenv

**NOTE: Docker deployment of the system does not (currently) use the `pipenv` to manage dependencies but Dockerfile calls to `pip` using requirements.txt files in the root subdirectory, thus pipenv installation is not necessary. However, pipenv is useful for local development deployments (outside Docker containers).**

The project can use the [`pipenv` tool](https://pipenv-fork.readthedocs.io/en/latest/) to manage project dependencies and building, for bare metal development and testing. To install the tool (assuming a user-centric local installation), type:

```shell
python -m pip install pipenv
```

(note: we use the 'module' access to pip to ensure that we are installing our tools and dependencies under the correct Python installation on our system).  Sometimes, as needed, `pipenv` may be upgraded:

```shell
python -m pip install --upgrade pipenv
```

After `pipenv` is installed, it is used to create a virtual environment and install the required Python dependencies to the project (including the necessary Python release).  

Developers installing an existing Github clone of the project generally just want to install previously specified dependencies, in which case, a simple command may be run in the root project directory on one's own development machine:

```shell
pipenv install
```

This uses the existing `PipFile` project configuration in the root project directory, which is persisted in the project repository.  This also ensures installation and use of the required version of Python (3.9 as of January 2021).

#### Upgrading or Adding to the System via `pipenv`

Developers may sometimes wish or need to upgrade the project over time with updated versions of existing project Python package dependencies (including the Python release being used for the project) or add new package dependencies. This is once again easily accomplished using `pipenv`.

To upgrade the project to a specific Python release and set up a new virtual environment using it, the following is typed:

```shell
pipenv install --python 3.#
```

Where '#' is the number of the desired Python 3 release (e.g. perhaps '10', when it is stably released)

To update existing packages:

1. Want to upgrade everything? Just do ```pipenv update```
2. Want to upgrade packages one-at-a-time?  Do ```pipenv update <some-existing-python-package>``` for each outdated package.

To install new packages into the project.

```shell
pipenv install <some-new-python-package>
```

Note that pipenv, like pip, can install packages from various sources: local, pypi, github, etc. See the [`pipenv` documentation](https://pipenv-fork.readthedocs.io/en/latest/basics.html) for guidance.

Permanent package additions to the project should also be added to the project root directory `requirements.txt` (or `requirements-dev.txt` if only used for development builds) then added to the `pipenv` build by typing:

```
pipenv install -r requirements.txt
```

### Amazon Web Services Configuration

The KGE Archive uses various Amazon Web Services to perform its work, such as AWS S3 for storing KGX-formatted dumps of knowledge graphs with associated metadata.  When a user registers a **KGE File Set**, it reserves a location on S3, which the system uses to receive the (meta-)data files from the upload.  The system also leverages other AWS services like EC2 (the server it runs upon if in AWS), Cognito (for user authentication) and SNS (for user notification of KGE updates).

Access to these resources requires configuration of AWS credentials, consisting of an access key id and a secret key. However, storing and maintaining such credentials (i.e. cycling them, as best secure practice demands) is problematic overhead.

Therefore, the latest iteration of the Archive system manages system access to AWS by using a host AWS account IAM Role request temporary AWS credentials. This IAM Role needs to have a suitable AWS service access policies in place (e.g. [Identity and access management in Amazon S3](https://docs.aws.amazon.com/AmazonS3/latest/dev/s3-access-control.html)).

To configure this access management, the host AWS account number (`host_account`), a guest-specified (and host-managed IAM role recorded) `external_id` plus the name of the host role (`iam_role_name`), need to be recorded within the project configuration file (next section).  The `external_id` is not completely secret within the system, but it should be a relatively long (uuid4?) identifier kept relatively confidential between the host and guest account administrators.

NOTE: 'Development' deployments may rely on the existence of local .aws credentials of the developer, for the `AssumeRole` operation to work, whereas, production deployment on an EC2 server may be configured as a server-level IAM role.

### Project Configuration File

To configure the proper running of the Archive, a configuration file must be set up. It must be located in the `kgea/config` subdirectory of the project and be based on the `config.yaml-template` YAML project configuration template located at that location.  To apply a specific site configuration, make a copy of the template, rename it to simply `config.yaml` (without the `-template` suffix) then fill out the required deployment site-specific configuration parameters (comments provided in the template file).

The configuration file sets the target AWS S3 storage bucket name and user AWS Cognito authentication parameters. It also can contain AWS `access_key_id` and `secret_access_key` credentials (mainly for local development testing but optional if another 'production' mode of [AWS Configuration](#amazon-web-services-configuration) is used):

```yaml
# the actual base URL of a deployed KGE Archive site
# should also be set as the base URI in the configuration
# of the 'redirect_uri' of the AWS Cognito User Pool app
site_hostname: 'https://archive.translator.ncats.io'

# For KGEA code only: can be set to any of the usual logging levels: CRITICAL to NOTSET
log_level: debug

aws:
  #
  # Optional local core boto3 aws credentials
  # (if inferred from inside a running EC2 with a profile)
  #
  access_key_id: ''
  secret_access_key: ''
  default_region_name: ''
  #
  # optional 'assume-role' access parameters
  # Note the EC2 instances generally use the
  # EC2 instance profile to get at an EC2 role
  #
  host_account: '<Host AWS Account Number>'
  iam_role_name: '<remote role name>'
  guest_external_id: '<Guest-specified external identifier'
<<<<<<< HEAD
  #
  cognito:
=======
  iam_role_name: '<Host-specified IAM Role name>'
  ebs:
    # 'Nitro System' based NVMe block device name designated for temporary EBS 'scratch' volume provisioning.
    # Older EC2 instance types may use classical device names like '/dev/xvdf' or '/dev/sdc'
    scratch_device: 'nvme2n1'  
  s3:
    # Amazon S3 storage structure
    bucket: 'kgea-bucket'         # REQUIRED: the name of the S3 bucket that will host your kgea files
    archive-directory: 'kge-data' # REQUIRED: the name of the bucket subfolder containing the KGE Archive file sets
    
>>>>>>> 2d0d0bf8
    # AWS Cognito OAuth2 transaction parameters
    # These parameters should match those set as 'app client' parameters in Cognito
    # i.e. in the  Dashboard at https://console.aws.amazon.com/cognito/users/
    user-pool-id: '<Cognito User Pool Id>'
    host:      '<AWS Cognito URL>'
    client_id: '<myClientid>'          # get from AWS Cognito User Pool app
    client_secret: '<myClientSecret>'  # get from value set in the AWS Cognito User Pool app
    site_uri:  '<myArchiveSiteURL>'    # get from AWS Cognito User Pool app
    login_callback:  '/oauth2callback'
  s3:
    # Amazon S3 storage structure
    bucket: 'kgea-bucket'         # REQUIRED: the name of the S3 bucket that will host your kgea files
    archive-directory: 'kge-data' # REQUIRED: the name of the bucket subfolder containing the KGE Archive file sets
    #
    # although S3 is global, actual bucket endpoint may be regiospecific, i.e. us-east-1 and
    # may be located in a different region from an EC2 instance running the application
    #
    region: '<S3 bucket region>'
  #
  # A second "remote" S3 repository, owned by another account,
  # may be access by setting the following parameters
  #
  s3_remote:
    # Amazon S3 storage structure
    bucket: 'kgea-bucket'         # REQUIRED: the name of the S3 bucket that will host your kgea files
    archive-directory: 'kge-data' # REQUIRED: the name of the bucket subfolder containing the KGE Archive file sets
    #
    # although S3 is global, actual bucket endpoint may be regiospecific, i.e. us-east-1 and
    # may be located in a different region from an EC2 instance running the application
    #
    region: '<S3 bucket region>'

github:
    token: ''

# Uncomment and set this configuration tag value to override
# hardcoded default number of KGX Archiver and/or (KGX) Validator worker tasks
# Number_of_Archiver_Tasks: 1
# Number_of_Validator_Tasks: 1

# This parameter is automatically created by the system and written back into this file.
# EncryptedCookieStorage uses this "Fernat" key to configure user session management.
# secret_key: ''

```

Now when you run the Archive application, this file will be read in, and the specified AWS access parameters used to connect to S3 (and other required AWS operations). NOTE: `config.yaml` is in `.gitignore`, but its template is not. 

## Other Prerequisites

In development (DEVMODE=1), we use a local AIOHTTP Session management, that requires [installation of the `cryptography` Python package](https://cryptography.io/en/latest/installation.html).

## Project Python Package Dependencies

The project has several Python package dependencies.  Installing the required Python dependencies requires execution of the following from within the root directory, after the `pipenv` tool itself plus all other non-Python external software (see above) are installed:

```shell
pipenv install
```

NOTE: Dependencies only need to be installed on a local system during development. Production deployment of the system uses Docker (see below) which installs the required dependencies inside the container.

## Basic Operation of the Server during Development

During development, it may be convenient to simply run the application from the command line. We split the application into multiple components which are run in parallel (preferably each within their own Python virtual environment, to be safe):

- A web user interface (kgea/server/web_ui)
- A back end web services API (kgea/server/web_services)

With respect to command line execution, we start each component from within the root KGEA Archive project directory as independent Python module processes (e.g. as separate run configurations in your IDE, or in separate terminal shells).

Unless you expose your development server with a hostname to the internet, you would need to run the server with the DEV_MODE flag set (with a non-false value), so that the application does not attempt to authenticate externally using AWS Cognito (see below). Note that before running with the DEV_MODE flag, you must also install additional pip development package dependencies:

```
pip install -r requirements-dev.txt

# or the pipenv equivalent...
pipenv install -r requirements-dev.txt
```

### The Web User interface

```
export DEV_MODE=1
python -m kgea.server.web_ui
```

### Back End Web Services

```
export DEV_MODE=1
python -m kgea.server.web_services
```

### Back End Archiver Services

```
export ARCHIVER_DEV_MODE=1 
python -m kgea.server.archiver
```

# Running the Application within a Docker Container

The simpler way to deploy and run the application is within a Docker container.

## Installation of Docker

Note that you may first need to install `curl` before installing Docker:

```shell
$ sudo apt-get install curl
```

To run Docker, you'll obviously need to [install Docker first](https://docs.docker.com/engine/installation/) 
in your target Linux operating environment (bare metal server or virtual machine running Linux).

For our installations, we typically use Ubuntu Linux, for which there is an 
[Ubuntu-specific docker installation using the repository](https://docs.docker.com/engine/installation/linux/docker-ce/ubuntu/#install-using-the-repository). There is also a [post installation step with Linux](https://docs.docker.com/engine/install/linux-postinstall/) to allow the running of docker as a regular user (i.e. without `sudo`).

For other installations, please find instructions specific to your choice of Linux variant, on the Docker site.

### Testing Docker

In order to ensure that Docker is working correctly, run the following command:

```shell
$ docker run hello-world
```

This should result in something akin to the following output:

```shell
$ docker run hello-world

Hello from Docker!
This message shows that your installation appears to be working correctly.

To generate this message, Docker took the following steps:
 1. The Docker client contacted the Docker daemon.
 2. The Docker daemon pulled the "hello-world" image from the Docker Hub.
    (amd64)
 3. The Docker daemon created a new container from that image which runs the
    executable that produces the output you are currently reading.
 4. The Docker daemon streamed that output to the Docker client, which sent it
    to your terminal.

To try something more ambitious, you can run an Ubuntu container with:
 $ docker run -it ubuntu bash

Share images, automate workflows, and more with a free Docker ID:
 https://hub.docker.com/

For more examples and ideas, visit:
 https://docs.docker.com/get-started/
```

## Running the Application in Docker

After Docker is installed, running the container is easy. Here we add a few flags to run it as a daemon (the `-d` flag) and ensure that the container is removed after it is stopped (the `--rm` flag). We also expose it to port 80, the regular http port (using `-p 80:8080`).

```shell
$ cd kgea/server
$ docker build -t kge-test .
$ docker run --rm  --name kge-test-run -d -p 80:8080 kge-test

# check the logs
$ docker logs -f kge-test-run
```

The web services UI should now be visible at http://localhost/kge-archive/ui.

To shut down the server:

```shell
$ docker stop kge-test-run
```

# Deployment for Production

The KGE Archive can be run as a standalone application but for production deployments, the KGE Archive system is typically run within a **Docker** container when the application is run on a dedicated Linux server or virtual machine instance (e.g. on an AWS EC2 cloud server instance).

A synopsis of steps for deployment are summarized in an [abridged deployment checklist document](KGE_DEPLOYMENT_CHECKLIST.md) but further technical details relating to the various steps are presented in this section (below).

## Operating System

We primarily wrote the Archive web application in Python, so in principle, it can tested and run on various operating systems. Our main focus here will be a Linux production deployment (specifically, Ubuntu/Debian flavor of Linux), so production deployment details will be biased in that direction. We leave it to other members of the interested user community to adapt these deployment details to other operating system environments (e.g. Microsoft Windows 10, Mac OSX, etc.).

## Cloning the code

As above, we [git clone the Code](#cloning-the-code) for production as well, this time, into a newly created `/opt/projects` directory (with user account accessible permissions). Within the NGINX config file, we set the HTML `root` path to point to the path to the `.../kgea/server/web_ui/templates` subdirectory, where we maintain the static css and images (see below).

## Cloud Deployment

The production deployment of the Archive web application targets the Amazon Web Service (AWS) cloud, specifically, EC2 server instances and S3 network storage. We do not cover the basic details of AWS account, EC2 and S3 setup here, except with respect to details specific to the design and operation of the Archive. For those details, consult [AWS EC2 and related documentation](https://docs.aws.amazon.com/AWSEC2/latest/UserGuide/EC2_GetStarted.html). 

Pay attention to the need to set up a Virtual Private Cloud (VPC) with an Internet Gateway with suitable Routing Tables to enable internet access to the server. 

Here, we assume, as a starting point, a modest sized live instance AWS EC2 instance running Ubuntu 20.04 or better. A basic 'configuration' deployment targets a T3-Medium (2 CPU/4GB RAM) instance, which can be upsized later, as use case performance demands, perhaps to a T3-Large (4 CPU/4GB RAM) or better. with a Security Group configured for SSH and HTTPS internet access (see below). Installation of the Archive system on such a running server simply assumes developer (SSH) command line terminal access.

### Docker Storage Considerations on the Cloud

By default, the Docker image/volume cache (and other metadata) resides under **/var/lib/docker**. By default, this directory will end up being hosted on the root volume of a cloud image, which can sometimes be relatively small. To avoid "out of file storage" messages, which relate to limits in inode and actual byte storage, Ttere are two basic options:

#### Option 1

When creating the server (e.g. EC2 instance), ensure that the root volume is "_large enough_" (we don't have a hard number, but we generally aim for 50 gigabytes in size).

#### Option 2

You can remap the **/var/lib/docker** directory onto another larger (AWS EBS) storage volume (which should, of course, be configured to be automounted by _fstab_ configuration). Such a volume should generally be added to the cloud instance at startup but if necessary, added later (see [AWS EBS documentation](https://docs.aws.amazon.com/AWSEC2/latest/UserGuide/AmazonEBS.html) for further details).

In effect, it is generally useful to host the entire portal and its associated docker storage volumes on such an extra mounted volume. We generally use the **/opt** subdirectory as the target of the mount, then directly install various code and related subdirectories there, including the physical target of a symbolic link to the **/var/lib/docker** subdirectory. You will generally wish to set this latter symbolic link first before installing Docker itself.  Here, we assume that docker has _not_ yet been installed (let alone running). Attaching a suitably sized AWS EBS  volume (we used 50GB) to the server instance, then run the following CLI commands:

    # Verify the existence of the volume, in this case, xvdb
    $ lsblk
    NAME    MAJ:MIN RM  SIZE RO TYPE MOUNTPOINT
    ...
    xvda    202:0    0    8G  0 disk
    └─xvda1 202:1    0    8G  0 part /
    xvdb    202:16   0   50G  0 disk 

    # First, initialize the filing system on the new, empty, raw volume (assumed here to be on /dev/vdb)
    $ sudo mkfs -t ext4 /dev/xvdb 
   
    # Mount the new volume in its place (we assume that the folder '/opt' already exists)
    $ sudo mount /dev/xvdb /opt

    # Provide a symbolic link to the future home of the docker storage subdirectories
    $ sudo mkdir /opt/docker
    $ sudo chmod go-r /opt/docker
    
    # It is assumed that /var/lib/docker doesn't already exist. 
    # Otherwise, you'll need to delete it first,
    $ sudo rm -rf /var/lib/docker  # optional, if necessary

    # then create the symlink
    $ sudo ln -s /opt/docker /var/lib  
    
Now, you can proceed to install Docker and Docker Compose.

### Extending AWS EBS Disk Sizes

If you need a larger disk size than originally allocated in an AMI / EC2 instance, see [here](https://docs.aws.amazon.com/AWSEC2/latest/UserGuide/recognize-expanded-volume-linux.html) (see also [this general guide](https://docs.aws.amazon.com/AWSEC2/latest/UserGuide/ebs-modify-volume.html) for modifying EBS sizes).

See also [here](https://medium.com/geekculture/tutorial-how-to-extend-aws-ebs-volumes-with-no-downtime-ec7d9e82426e) and [here](https://unix.stackexchange.com/questions/546785/how-do-i-resize-this-aws-ec2-ubuntu-18-instance-from-16gb-to-100gb) for additional tips.

Note that the KGE Archive uses its disk volumes for some hard drive storage intensive operations (i.e. tar.gz archiving of file sets) thus the allocated disk size may need to be increased in a similar manner to process huge data sets (unless dynamic provisioning of temporary 'scratch' EBS volumes is implemented, T.B.A.)

### Configuration for Amazon Web Services

Refer to [Amazon Web Services Configuration](#amazon-web-services-configuration) above.

## Installing Docker and Compose

After [Installing Docker](#installation-of-docker), you will then also need to [install Docker Compose](https://docs.docker.com/compose/install/) alongside Docker in your target Linux operating environment.

### Testing Docker Compose

In order to ensure Docker Compose is working correctly, issue the following command:

```shell
$ docker-compose --version
docker-compose version 1.29.2, build 5becea4c
```
Note that your particular version and build number may be different than what is shown here.
We don't currently expect that docker-compose version differences should have a significant
impact on the build, but if in doubt, refer to the release notes of the docker-compose site for advice.

## Site Configuration

### Configuring AWS

Refer to [Amazon Web Services Configuration](#amazon-web-services-configuration).  See also [IAM roles for Amazon EC2 instances](https://docs.aws.amazon.com/IAM/latest/UserGuide/id_roles_use_switch-role-ec2.html).

### Domain and Hostname

Set an 'A' DNS record to resolve to a suitable hostname prefix with your DNS pointing to the IP of the NGINX server. For performance reasons, a standard web server program (we use NGINX; see the next section) needs to be configured to serve as a proxy to the Archive web application running in the background.

### NGINX Installation and Configuration

NGINX can be operated directly as a program in the operating system or in a Docker container.
For now, we choose the direct installation option for simplicity of SSL/HTTPS management. On Ubuntu, typing:

```shell
sudo apt install nginx
```

installs the software.

Next, a copy of the `kgea_nginx.conf-template` file (located under the `deployment` subdirectory of the project) is made into the `/etc/nginx/sites-available` folder, then the **localhost** placeholder text replaced with the desired KGE Archive hostname.

Note that this virtual host configuration proxies to the KGE Archive web ui and service applications which are running in docker containers locally visible on http://localhost on ports 8090 and 8080, respectively.

The NGINX root locations for other static site files (e.g. css) may also be adjusted to site preferences. We provide some templated static files in the subdirectories of the project `.../kgea/server/web_ui/templates` subdirectory (like `css/styles.css-template`, `images`, etc.) that must be copied into the designated location and customized as desired. In particular, correct appearance of the Archive web pages requires the following:

1. The `.../templates/css/styles.css-template` should be copied into a `styles.css` file the NGINX `kge_nginx.conf` specified path for `/css/`
1. A suitable `banner.jpg` logo image should be placed, alongside other `.../templates/images` files (i.e. `help-icon.png`) into the NGINX `kge_nginx.conf` specified path for `/images/` 


Finally, a symlink is made to this `sites-available` file into the `/etc/nginx/sites-enabled` subdirectory:

```shell
cd /etc/nginx/sites-enabled
ln -s ../sites-available/kge_nginx.conf
```

It is a good idea to validate the `nginx.conf` configurations first by running the nginx command in '_test_' mode:

```shell
nginx -t
```

The NGINX server needs to be (re-)started for the changes to be applied. The administrative control of the NGINX server daemon is as follows:

```shell
sudo systemctl <cmd> nginx
```

where <cmd> can be 'status', 'start', 'stop' and 'restart'.

### Securing the Site

The KGE Archive enforces user authentication (using AWS Cognito). For this to properly work, the Archive needs to be hosted behind HTTPS / SSL. 

Suitable **https** SSL certification can be applied to the specified KGE server hostname onto the NGINX configuration file following the instructions - specific to NGINX under Linux -  for the [CertBot tool](https://certbot.eff.org/). Certbot is an open SSL configuration tool associated with [Lets Encrypt](https://letsencrypt.org/).  After installing the CertBot tool as recommended on their site, we run Certbot command as follows:

```shell
sudo certbot --nginx
```

Certbot easily sets up SSL/HTTPS for your NGINX configured hostname, that should be visible in the `/etc/nginx/sites-enabled` subdirectory (see above).

### User Authentication and Authorization

After we set up the server, the hostname particulars can be used to [configure AWS Cognito for OAuth2-based user authentication and authorization on the system](KGE_CLIENT_AUTHENTICATION_AUTHORIZATION.md). See also the [Project Configuration File](#project-configuration-file) above.

## Running the Production System as a Docker Compose System Daemon

After we build the Archive stack with `docker-compose build`, we deploy it as a service daemon on the system.
First, we copy the `deployment/kgea.service` template for `systemd` deployment of the Docker Compose managed image into `/etc/systemd/system/kgea.service`. Then, we enable it:

```
sudo systemctl enable kgea  # the root file name of the service
```

We can then now use the systemctl command to manage its execution:

``` 
$ sudo systemctl <command> kgea
```

where command may be `start`, `restart`, `stop` or `status`.<|MERGE_RESOLUTION|>--- conflicted
+++ resolved
@@ -153,21 +153,8 @@
   host_account: '<Host AWS Account Number>'
   iam_role_name: '<remote role name>'
   guest_external_id: '<Guest-specified external identifier'
-<<<<<<< HEAD
   #
   cognito:
-=======
-  iam_role_name: '<Host-specified IAM Role name>'
-  ebs:
-    # 'Nitro System' based NVMe block device name designated for temporary EBS 'scratch' volume provisioning.
-    # Older EC2 instance types may use classical device names like '/dev/xvdf' or '/dev/sdc'
-    scratch_device: 'nvme2n1'  
-  s3:
-    # Amazon S3 storage structure
-    bucket: 'kgea-bucket'         # REQUIRED: the name of the S3 bucket that will host your kgea files
-    archive-directory: 'kge-data' # REQUIRED: the name of the bucket subfolder containing the KGE Archive file sets
-    
->>>>>>> 2d0d0bf8
     # AWS Cognito OAuth2 transaction parameters
     # These parameters should match those set as 'app client' parameters in Cognito
     # i.e. in the  Dashboard at https://console.aws.amazon.com/cognito/users/
@@ -177,6 +164,9 @@
     client_secret: '<myClientSecret>'  # get from value set in the AWS Cognito User Pool app
     site_uri:  '<myArchiveSiteURL>'    # get from AWS Cognito User Pool app
     login_callback:  '/oauth2callback'
+  ebs:
+    scratch_device: "sdc"    # block device name designated for temporary 'scratch' EBS  volume provisioning w/o '/dev/'
+    scratch_dir: "/opt/tmp"  # OS path name for temporary 'scratch' EBS volume mounting
   s3:
     # Amazon S3 storage structure
     bucket: 'kgea-bucket'         # REQUIRED: the name of the S3 bucket that will host your kgea files
@@ -205,13 +195,13 @@
 
 # Uncomment and set this configuration tag value to override
 # hardcoded default number of KGX Archiver and/or (KGX) Validator worker tasks
+# NOTE: these should be between 1 and 20 (values internally coerced accordingly)
 # Number_of_Archiver_Tasks: 1
 # Number_of_Validator_Tasks: 1
 
 # This parameter is automatically created by the system and written back into this file.
 # EncryptedCookieStorage uses this "Fernat" key to configure user session management.
 # secret_key: ''
-
 ```
 
 Now when you run the Archive application, this file will be read in, and the specified AWS access parameters used to connect to S3 (and other required AWS operations). NOTE: `config.yaml` is in `.gitignore`, but its template is not. 
