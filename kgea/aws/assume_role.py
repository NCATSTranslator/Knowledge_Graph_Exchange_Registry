"""
Core AWS AssumeRole configuration
"""
from typing import Dict, Tuple, Optional
from os.path import expanduser

from datetime import datetime

from json import dumps

import boto3
from botocore.config import Config

from kgea.config import get_app_config
import logging

logger = logging.getLogger(__name__)
logger.setLevel(logging.INFO)

# Opaquely access the configuration dictionary
_KGEA_APP_CONFIG: Dict = get_app_config()
aws_config: Dict = _KGEA_APP_CONFIG['aws']

home = expanduser("~")
AWS_CONFIG_ROOT = home + "/.aws/"


class AssumeRole:
    """
    AWS IAM 'AssumeRole' wrapper
    """
    def __init__(
            self,
            host_account=aws_config['host_account'],
            guest_external_id=aws_config['guest_external_id'],
            iam_role_name=aws_config['iam_role_name']
    ):
        if not iam_role_name:
            logger.debug("AssumeRole(): assume default credentials")
            self._default_credentials = True
        else:
            logger.debug("AssumeRole() using assumed role credentials")
            self._default_credentials = False
            self.host_account = host_account
            self.guest_external_id = guest_external_id
            self.iam_role_name = iam_role_name

            # Create an ARN out of the information provided by the user.
            self.role_arn = "arn:aws:iam::" + self.host_account + ":role/"
            self.role_arn += self.iam_role_name

            self.assumed_role_object = None
            self.credentials_dict: Dict = dict()
            self.expiration = datetime.now()
            self.aws_session: Optional[boto3.Session] = None

        # Connect to AWS STS ... using local guest credentials
        self.sts_client = None
        try:
            # assert (validate_session_configuration())
            # assert (validate_client_configuration("sts"))
            if aws_config['access_key_id'] and aws_config['secret_access_key']:
                boto3.setup_default_session(
                    aws_access_key_id=aws_config['access_key_id'],
                    aws_secret_access_key=aws_config['secret_access_key'],
                    region_name=aws_config['default_region_name'],
                )
            self.sts_client = boto3.client("sts")
        except Exception as ex:
            print('ERROR: AWS STS configuration failed to load')
            print(ex)

    def get_credentials_dict(self) -> Tuple[Dict, bool]:
        """
        :return: 2-Tuple consisting first, of a  Python dictionary,
                 with temporary AWS credentials, of the form
                 {
                    "sessionId": "temp-access_key",
                    "sessionKey": "temp-session-key",
                    "sessionToken": "temp-session-token"
                 }
                 and second, a boolean flag which is True
                 if the session credentials were renewed.
        """
        session_renewed: bool = False
        
        if not self.assumed_role_object or \
                self.expiration.timestamp() <= datetime.now().timestamp():
            
            session_renewed = True

            # Full STS "Assume Role" method signature, returns temporary security credentials.
            # https://boto3.amazonaws.com/v1/documentation/api/latest/reference/services/sts.html#STS.Client.assume_role
            #
            # response = client.assume_role(
            #     RoleArn='string',
            #     RoleSessionName='string',
            #     PolicyArns=[
            #         {
            #             'arn': 'string'
            #         },
            #     ],
            #     Policy='string',
            #     DurationSeconds=123,
            #     Tags=[
            #         {
            #             'Key': 'string',
            #             'Value': 'string'
            #         },
            #     ],
            #     TransitiveTagKeys=[
            #         'string',
            #     ],
            #     ExternalId='string',
            #     SerialNumber='string',
            #     TokenCode='string',
            #     SourceIdentity='string'
            # )
            #
            # Response Syntax
            #
            # {
            #     'Credentials': {
            #         'AccessKeyId': 'string',
            #         'SecretAccessKey': 'string',
            #         'SessionToken': 'string',
            #         'Expiration': datetime(2015, 1, 1)
            #     },
            #     'AssumedRoleUser': {
            #         'AssumedRoleId': 'string',
            #         'Arn': 'string'
            #     },
            #     'PackedPolicySize': 123,
            #     'SourceIdentity': 'string'
            # }
            self.assumed_role_object = \
                self.sts_client.assume_role(
                    RoleArn=self.role_arn,
                    RoleSessionName="AssumeRoleSession",
                    ExternalId=self.guest_external_id
                )

            # Format resulting temporary credentials into
            # a Python dictionary using known field names
            credentials = self.assumed_role_object["Credentials"]
            self.credentials_dict = {
                "sessionId": credentials["AccessKeyId"],
                "sessionKey": credentials["SecretAccessKey"],
                "sessionToken": credentials["SessionToken"],
            }
            self.expiration = credentials["Expiration"]
        
        return self.credentials_dict, session_renewed
    
    def get_credentials_jsons(self) -> str:
        """
        :return: JSON formatted string of temporary AWS credentials of form
                 {
                    "sessionId": "temp-access_key-id",
                    "sessionKey": "temp-secret-access-key",
                    "sessionToken": "temp-session-token"
                 }
        """
        if self._default_credentials:
            credentials = boto3.Session().get_credentials().get_frozen_credentials()
            return dumps({
                    "sessionId": credentials['aws_access_key_id'],
                    "sessionKey": credentials['aws_secret_access_key'],
                    "sessionToken": credentials['aws_session_token']
                 })
        else:
            # We don't care here if the Credentials
            # were renewed... we just pass 'em along
            credentials, _ = self.get_credentials_dict()
            return dumps(credentials)

    def get_client(self, service: str, config: Optional[Config] = None):
        """

        :param service:
        :param config:
        :return:
        """
        #
        # Get the temporary credentials, in a Python dictionary
        # with temporary AWS credentials of the form:
        #
        # {
        #     "sessionId": "temp-access_key-id",
        #     "sessionKey": "temp-secret-access-key",
        #     "sessionToken": "temp-session-token"
        # }
        #
        if self._default_credentials:
            logging.debug("AssumeRole.get_client(): using default credentials")
            return boto3.client(service, config=config)
        else:
            credentials, session_renewed = self.get_credentials_dict()

            if not self.aws_session or session_renewed:

                self.aws_session = boto3.Session(
                    aws_access_key_id=credentials["sessionId"],
                    aws_secret_access_key=credentials["sessionKey"],
                    aws_session_token=credentials["sessionToken"]
                )

            return self.aws_session.client(service, config=config)

    def get_resource(self, service_name, **kwargs):
        """
<<<<<<< HEAD
        Get resource client for specified service.

        :param service:
=======
        Retrieves the resource associated with a specified AWS service.
        
        :param service_name:
>>>>>>> 2d0d0bf8
        :param kwargs:
        :return:
        """
        if self._default_credentials:
            return boto3.resource(service_name=service_name, **kwargs)
        else:
            credentials, session_renewed = self.get_credentials_dict()

            if not self.aws_session or session_renewed:
                self.aws_session = boto3.Session(
                    aws_access_key_id=credentials["sessionId"],
                    aws_secret_access_key=credentials["sessionKey"],
                    aws_session_token=credentials["sessionToken"]
                )
<<<<<<< HEAD
            return self.aws_session.resource(service_name=service, **kwargs)

    def get_aws_credentials(self) -> Dict[str, str]:
        credentials, _ = self.get_credentials_dict()
        return {
           "AWS_ACCESS_KEY_ID": credentials["sessionId"],
           "AWS_SECRET_ACCESS_KEY": credentials["sessionKey"]
        }

    @staticmethod
    def get_aws_default_region() -> str:
        return aws_config["s3"]["region"]

    def get_aws_env(self) -> Dict[str, str]:
        credentials = self.get_aws_credentials()
        return {
            "AWS_ACCESS_KEY_ID": credentials["AWS_ACCESS_KEY_ID"],
            "AWS_SECRET_ACCESS_KEY":  credentials["AWS_SECRET_ACCESS_KEY"],
            "AWS_DEFAULT_REGION": self.get_aws_default_region()
        }


# Obtain an AWS Clients using an Assumed IAM Role
# with default parameters (loaded from config.yaml)
#
the_role = AssumeRole()
=======
            return self.aws_session.resource(service_name=service_name, **kwargs)
>>>>>>> 2d0d0bf8
<|MERGE_RESOLUTION|>--- conflicted
+++ resolved
@@ -209,15 +209,9 @@
 
     def get_resource(self, service_name, **kwargs):
         """
-<<<<<<< HEAD
-        Get resource client for specified service.
-
-        :param service:
-=======
         Retrieves the resource associated with a specified AWS service.
         
         :param service_name:
->>>>>>> 2d0d0bf8
         :param kwargs:
         :return:
         """
@@ -232,8 +226,7 @@
                     aws_secret_access_key=credentials["sessionKey"],
                     aws_session_token=credentials["sessionToken"]
                 )
-<<<<<<< HEAD
-            return self.aws_session.resource(service_name=service, **kwargs)
+            return self.aws_session.resource(service_name=service_name, **kwargs)
 
     def get_aws_credentials(self) -> Dict[str, str]:
         credentials, _ = self.get_credentials_dict()
@@ -258,7 +251,4 @@
 # Obtain an AWS Clients using an Assumed IAM Role
 # with default parameters (loaded from config.yaml)
 #
-the_role = AssumeRole()
-=======
-            return self.aws_session.resource(service_name=service_name, **kwargs)
->>>>>>> 2d0d0bf8
+the_role = AssumeRole()