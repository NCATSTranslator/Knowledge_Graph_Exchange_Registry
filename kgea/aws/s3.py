#!/usr/bin/env python
"""
This CLI script will take  host AWS account id, guest external id and
the name of a host account IAM role, to obtain temporary AWS service
credentials to execute an AWS Secure Token Service-mediated access
to a Simple Storage Service (S3) bucket given as an argument.
"""
import sys
from os.path import abspath, dirname
from pathlib import Path

from typing import List

from botocore.config import Config

from kgea.aws.assume_role import AssumeRole, aws_config


<<<<<<< HEAD
def usage():
    pass
=======
def usage(err_msg: str = ''):
    """

    :param err_msg:
    """
    if err_msg:
        print(err_msg)
    print("Usage:\n")
    print(
        "\tpython -m kgea.aws."+Path(sys.argv[0]).stem +
        " <operation> [<object_key>+|<prefix_filter>]\n\n" +
        "where <operation> is one of upload, list, download, delete, delete-batch and test.\n\n"
        "Note:\tone or more <object_key> strings are only required for 'delete' operation.\n" +
        "\tA <prefix_filter> string is only required for 'delete-batch' operation.\n"
    )
    exit(0)
>>>>>>> 81c6a8ec


def upload_file(client, bucket_name: str, filepath: str, object_key: str):
    """
    Upload a test file.
    
    :param client:
    :param bucket_name:
    :param filepath:
    :param object_key:
    :return:
    """
    print(
        "\n###Uploading file '" + filepath + "' object '" + object_key +
        "' in the S3 bucket '" + bucket_name + "'\n"
    )
    
    try:
        client.upload_file(filepath, bucket_name, object_key)
        
    except Exception as exc:
        usage("upload_file() exception: " + str(exc))


def get_object_keys(client, bucket_name: str, filter_prefix='') -> List[str]:
    """
    Check for the new file in the bucket listing.
    :param client:
    :param bucket_name:
    :param filter_prefix:
    :return:
    """
    response = client.list_objects_v2(Bucket=bucket_name, Prefix=filter_prefix)

    if 'Contents' in response:
        print("### Returning list of keys with prefix '" + filter_prefix +
              "'from the S3 bucket '" + bucket_name + "'")
        return [item['Key'] for item in response['Contents']]
    else:
        print("S3 bucket '" + bucket_name + "' is empty?")
        return []


def list_files(client, bucket_name: str):
    """
    Check for the new file in the bucket listing.
    :param client:
    :param bucket_name:
    :return:
    """
    response = client.list_objects_v2(Bucket=bucket_name)
    
    if 'Contents' in response:
        print("### Listing contents of the S3 bucket '" + bucket_name + "':")
        for entry in response['Contents']:
            print(entry['Key'], ':', entry['Size'])
    else:
        print("S3 bucket '" + bucket_name + "' is empty?")


def download_file(client, bucket_name, object_key: str, filename: str = ''):
    """
    Delete an object key (file) in a given bucket.

    :param client: S3 client to access S3 bucket
    :param bucket_name: the target bucket
    :param object_key: the target object_key
    :param filename: filename to which to save the file
    :return:
    """
    print(
        "\n### Downloading the test object '" + object_key +
        "' from the S3 bucket '" + bucket_name + "' to file " + str(filename)
    )
    with open(filename, 'wb') as fd:
        client.download_fileobj(Bucket=bucket_name, Key=object_key, Fileobj=fd)


def delete_object(client, bucket_name, object_key: str):
    """
    Delete an object key (file) in a given bucket.
    
    :param client:
    :param bucket_name:
    :param object_key:
    :return:
    """
    # print(
    #     "\n### Deleting the test object '" + object_key +
    #     "' in the S3 bucket '" + bucket_name + "'"
    # )
    response = client.delete_object(Bucket=bucket_name, Key=object_key)
    # print(dumps(response))


def test_assumed_role_s3_access(client, bucket_name: str):
    """
    Test for assumed role s3 access on a given bucket.
    
    :param client:
    :param bucket_name:
    :return:
    """
    TEST_FILE_PATH = abspath(dirname(__file__) + '/README.md')
    TEST_FILE_OBJECT_KEY = 'test_file.txt'
    
    upload_file(client, bucket_name, TEST_FILE_PATH, TEST_FILE_OBJECT_KEY)

    list_files(client, bucket_name)

    delete_object(client, bucket_name, TEST_FILE_OBJECT_KEY)


# Run the module as a CLI
if __name__ == '__main__':

    s3_bucket_name: str = aws_config["s3"]["bucket"]
    s3_region_name: str = aws_config["s3"]["region"]
    s3_operation: str = ''
    
    if len(sys.argv) > 1:
        s3_operation = sys.argv[1]

        assumed_role = AssumeRole()
        
        s3_client = \
            assumed_role.get_client(
                        's3',
                        config=Config(
                            signature_version='s3v4',
                            region_name=s3_region_name
                        )
            )
        
        if s3_operation.upper() == 'HELP':
            print()

        elif s3_operation.upper() == 'TEST':
    
            test_assumed_role_s3_access(s3_client, s3_bucket_name)
    
        elif s3_operation.upper() == 'UPLOAD':
            if len(sys.argv) >= 3:
                filepath = sys.argv[2]
                object_key = sys.argv[3] if len(sys.argv) >= 4 else filepath
                upload_file(s3_client, s3_bucket_name, filepath, object_key)
            else:
                usage("\nMissing path to file to upload?")

        elif s3_operation.upper() == 'LIST':
            list_files(s3_client, s3_bucket_name)

        elif s3_operation.upper() == 'DOWNLOAD':
            if len(sys.argv) >= 3:
                object_key = sys.argv[2]
                filename = sys.argv[3] if len(sys.argv) >= 4 else object_key.split("/")[-1]
                download_file(s3_client, s3_bucket_name, object_key, filename)
            else:
                usage("\nMissing S3 object key for file to download?")
        
        elif s3_operation.upper() == 'DELETE':
            if len(sys.argv) >= 3:
                object_keys = sys.argv[2:]
                for key in object_keys:
                    print("\t" + key)
                prompt = input("Proceed (Type 'yes')? ")
                if prompt.upper() == "YES":
                    for key in object_keys:
                        delete_object(s3_client, s3_bucket_name, key)
                else:
                    print("Cancelling deletion of objects...")
            else:
                usage("\nMissing S3 key(s) of object(s) to delete?")

        elif s3_operation.upper() == 'DELETE-BATCH':
            if len(sys.argv) >= 3:
                object_keys = get_object_keys(s3_client, s3_bucket_name, filter_prefix=sys.argv[2])
                print("Deleting key(s): ")
                for key in object_keys:
                    print("\t"+key)
                prompt = input("Proceed (Type 'yes')? ")
                if prompt.upper() == "YES":
                    for key in object_keys:
                        delete_object(s3_client, s3_bucket_name, key)
                    print("Key(s) deleted!")
                else:
                    print("Cancelling deletion of objects...")
            else:
                usage("\nMissing prefix filter for keys of S3 object(s) to delete?")

        else:
            usage("\nUnknown s3_operation: '" + s3_operation + "'")
    else:
        usage()<|MERGE_RESOLUTION|>--- conflicted
+++ resolved
@@ -16,10 +16,6 @@
 from kgea.aws.assume_role import AssumeRole, aws_config
 
 
-<<<<<<< HEAD
-def usage():
-    pass
-=======
 def usage(err_msg: str = ''):
     """
 
@@ -36,7 +32,6 @@
         "\tA <prefix_filter> string is only required for 'delete-batch' operation.\n"
     )
     exit(0)
->>>>>>> 81c6a8ec
 
 
 def upload_file(client, bucket_name: str, filepath: str, object_key: str):
