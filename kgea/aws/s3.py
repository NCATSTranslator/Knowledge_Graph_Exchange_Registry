--- conflicted
+++ resolved
@@ -549,9 +549,6 @@
                     target_client=target_client
                 )
             else:
-<<<<<<< HEAD
-                print("\nMissing local path and/or target object key of file to upload?")
-=======
                 helpdoc.usage(
                     err_msg="Remote copy(): missing a 'source' and/or 'target' key?",
                     command=REMOTE_COPY,
@@ -561,7 +558,6 @@
                         "[<target bucket>]?": "(optional) target bucket name (default: source bucket)"
                     }
                 )
->>>>>>> e8ea529a
 
         elif s3_operation.lower() == DOWNLOAD:
             if len(argv) >= 3:
