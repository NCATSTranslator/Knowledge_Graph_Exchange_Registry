# the actual base URL of a deployed KGE Archive site
# should also be set as the base URI in the configuration
# of the 'redirect_uri' of the AWS Cognito User Pool app
site_hostname: 'https://archive.translator.ncats.io'

# For KGEA code only: can be set to any of the usual logging levels: CRITICAL to NOTSET
log_level: debug

aws:
  #
  # Optional local core boto3 aws credentials
  # (if inferred from inside a running EC2 with a profile)
  #
  access_key_id: ''
  secret_access_key: ''
  default_region_name: ''
  #
  # optional 'assume-role' access parameters
  # Note the EC2 instances generally use the
  # EC2 instance profile to get at an EC2 role
  #
  host_account: '<Host AWS Account Number>'
  iam_role_name: '<remote role name>'
  guest_external_id: '<Guest-specified external identifier'
<<<<<<< HEAD
  #
  cognito:
    # AWS Cognito OAuth2 transaction parameters
    # These parameters should match those set as 'app client' parameters in Cognito
    # i.e. in the  Dashboard at https://console.aws.amazon.com/cognito/users/
    user-pool-id: '<Cognito User Pool Id>'
    host:      '<AWS Cognito URL>'
    client_id: '<myClientid>'          # get from AWS Cognito User Pool app
    client_secret: '<myClientSecret>'  # get from value set in the AWS Cognito User Pool app
    site_uri:  '<myArchiveSiteURL>'    # get from AWS Cognito User Pool app
    login_callback:  '/oauth2callback'
=======
  ebs:
    scratch_device: "sdc"    # block device name designated for temporary 'scratch' EBS  volume provisioning w/o '/dev/'
    scratch_dir: "/opt/tmp"  # OS path name for temporary 'scratch' EBS volume mounting
>>>>>>> 2d0d0bf8
  s3:
    # Amazon S3 storage structure
    bucket: 'kgea-bucket'         # REQUIRED: the name of the S3 bucket that will host your kgea files
    archive-directory: 'kge-data' # REQUIRED: the name of the bucket subfolder containing the KGE Archive file sets
    #
    # although S3 is global, actual bucket endpoint may be regiospecific, i.e. us-east-1 and
    # may be located in a different region from an EC2 instance running the application
    #
    region: '<S3 bucket region>'
  #
  # A second "remote" S3 repository, owned by another account,
  # may be access by setting the following parameters
  #
  s3_remote:
    # Amazon S3 storage structure
    bucket: 'kgea-bucket'         # REQUIRED: the name of the S3 bucket that will host your kgea files
    archive-directory: 'kge-data' # REQUIRED: the name of the bucket subfolder containing the KGE Archive file sets
    #
    # although S3 is global, actual bucket endpoint may be regiospecific, i.e. us-east-1 and
    # may be located in a different region from an EC2 instance running the application
    #
    region: '<S3 bucket region>'

github:
    token: ''

# Uncomment and set this configuration tag value to override
# hardcoded default number of KGX Archiver and/or (KGX) Validator worker tasks
<<<<<<< HEAD
# Number_of_Archiver_Tasks: 1
# Number_of_Validator_Tasks: 1
=======
# NOTE: these should be between 1 and 20 (values internally coerced accordingly)
# Number_of_Archiver_Tasks: 3
# Number_of_Validator_Tasks: 3
>>>>>>> 2d0d0bf8

# This parameter is automatically created by the system and written back into this file.
# EncryptedCookieStorage uses this "Fernat" key to configure user session management.
# secret_key: ''<|MERGE_RESOLUTION|>--- conflicted
+++ resolved
@@ -22,7 +22,6 @@
   host_account: '<Host AWS Account Number>'
   iam_role_name: '<remote role name>'
   guest_external_id: '<Guest-specified external identifier'
-<<<<<<< HEAD
   #
   cognito:
     # AWS Cognito OAuth2 transaction parameters
@@ -34,11 +33,9 @@
     client_secret: '<myClientSecret>'  # get from value set in the AWS Cognito User Pool app
     site_uri:  '<myArchiveSiteURL>'    # get from AWS Cognito User Pool app
     login_callback:  '/oauth2callback'
-=======
   ebs:
     scratch_device: "sdc"    # block device name designated for temporary 'scratch' EBS  volume provisioning w/o '/dev/'
     scratch_dir: "/opt/tmp"  # OS path name for temporary 'scratch' EBS volume mounting
->>>>>>> 2d0d0bf8
   s3:
     # Amazon S3 storage structure
     bucket: 'kgea-bucket'         # REQUIRED: the name of the S3 bucket that will host your kgea files
@@ -67,14 +64,9 @@
 
 # Uncomment and set this configuration tag value to override
 # hardcoded default number of KGX Archiver and/or (KGX) Validator worker tasks
-<<<<<<< HEAD
+# NOTE: these should be between 1 and 20 (values internally coerced accordingly)
 # Number_of_Archiver_Tasks: 1
 # Number_of_Validator_Tasks: 1
-=======
-# NOTE: these should be between 1 and 20 (values internally coerced accordingly)
-# Number_of_Archiver_Tasks: 3
-# Number_of_Validator_Tasks: 3
->>>>>>> 2d0d0bf8
 
 # This parameter is automatically created by the system and written back into this file.
 # EncryptedCookieStorage uses this "Fernat" key to configure user session management.
