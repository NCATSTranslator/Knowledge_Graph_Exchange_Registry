openapi: 3.0.1
info:
  contact:
    email: richard.bruskiewich@delphinai.com
    name: Richard Bruskiewich
    x-role: responsible developer
    x-id: https://github.com/RichardBruskiewich
  description: OpenAPI for the NCATS Biomedical Translator Knowledge Graph Exchange
    Archive
  license:
    name: MIT 2.0
    url: https://en.wikipedia.org/wiki/MIT_License
  termsOfService: https://ncats.nih.gov/translator
  title: OpenAPI for the NCATS Biomedical Translator Knowledge Graph EXchange (KGE)
    Archive
  version: 0.0.1-dev
  x-translator:
    component: SRI service
    team:
    - SRI
externalDocs:
  description: Documentation for the NCATS Biomedical Translator Knowledge Graph Exchange
    (KGE) Archive
  url: https://github.com/NCATSTranslator/Knowledge_Graph_Exchange_Registry
servers:
- description: Localhost URL for server, to be proxied to the real internet
  url: http://localhost:8080/kge-archive
tags:
- description: KGE file set upload form
  name: upload
- description: Provider metadata for KGE file set
  name: provider
- description: Content metadata for KGX-formatted data files in a KGE file set.
  name: content
- name: translator
paths:
  /register:
    post:
      operationId: register_file_set
      requestBody:
        $ref: '#/components/requestBodies/inline_object'
        content:
          application/x-www-form-urlencoded:
            schema:
              properties:
                submitter:
                  type: string
                kg_name:
                  type: string
              required:
              - kg_name
              - submitter
              type: object
        required: true
      responses:
        "201":
          content:
            application/json:
              schema:
                type: string
          description: Upload successfully completed.
        "400":
          content:
            application/json:
              schema:
                type: string
          description: Bad request. The request is invalid according to this OpenAPI
            schema OR a specific parameter is believed to be invalid somehow (not
            just unrecognized).
        "500":
          content:
            application/json:
              schema:
                type: string
          description: Internal server error.
        "501":
          content:
            application/json:
              schema:
                type: string
          description: Not implemented.
      summary: Register web form details specifying a KGE File Set location
      tags:
      - upload
      x-openapi-router-controller: openapi_server.controllers.upload_controller
  /register_form:
    get:
      operationId: get_register_form
<<<<<<< HEAD
=======
      parameters:
      - explode: true
        in: query
        name: kg_name
        required: false
        schema:
          type: string
        style: form
      - explode: true
        in: query
        name: submitter
        required: false
        schema:
          type: string
        style: form
>>>>>>> 6dd0dd457487968a2a60a257e4577c3e0532f995
      responses:
        "200":
          content:
            text/html:
              schema:
                description: KGE File Set upload HTML web form
                type: string
          description: Returns a web form for uploading a KGE File Set
      summary: Get web form for specifying KGE File Set upload
      tags:
      - upload
      x-openapi-router-controller: openapi_server.controllers.upload_controller
  /upload/{kg_name}:
    post:
      operationId: upload_file_set
      parameters:
      - explode: false
        in: path
        name: kg_name
        required: true
        schema:
          type: string
        style: simple
      requestBody:
        $ref: '#/components/requestBodies/inline_object_1'
        content:
          multipart/form-data:
            encoding:
              data_file_content:
                contentType: text/csv, text/tab-separated-values
                style: form
            schema:
              description: '$ref: ''#/components/schemas/KgeFileSet'''
              properties:
                data_file_content:
                  format: binary
                  type: string
                data_file_metadata:
                  format: binary
                  type: string
              required:
              - data_file_content
              type: object
        description: KGE File Set metadata and data files submitted
        required: true
      responses:
        "201":
          content:
            application/json:
              schema:
                type: string
          description: Upload successfully completed.
        "400":
          content:
            application/json:
              schema:
                type: string
          description: Bad request. The request is invalid according to this OpenAPI
            schema OR a specific parameter is believed to be invalid somehow (not
            just unrecognized).
        "500":
          content:
            application/json:
              schema:
                type: string
          description: Internal server error.
        "501":
          content:
            application/json:
              schema:
                type: string
          description: Not implemented.
      summary: Upload web form details specifying a KGE File Set upload process
      tags:
      - upload
      x-openapi-router-controller: openapi_server.controllers.upload_controller
<<<<<<< HEAD
  /upload_form:
    get:
      operationId: get_upload_form
=======
  /upload_form/{kg_name}:
    get:
      operationId: get_upload_form
      parameters:
      - explode: false
        in: path
        name: kg_name
        required: true
        schema:
          type: string
        style: simple
>>>>>>> 6dd0dd457487968a2a60a257e4577c3e0532f995
      responses:
        "200":
          content:
            text/html:
              schema:
                description: KGE File Set upload HTML web form
                type: string
          description: Returns a web form for uploading a KGE File Set
      summary: Get web form for specifying KGE File Set upload
      tags:
      - upload
      x-openapi-router-controller: openapi_server.controllers.upload_controller
  /{kg_name}/access:
    get:
      operationId: access
      parameters:
      - description: Name label of KGE File Set whose files are being accessed
        explode: false
        in: path
        name: kg_name
        required: true
        schema:
          type: string
        style: simple
      responses:
        "200":
          content:
            application/json:
              schema:
                additionalProperties:
                  $ref: '#/components/schemas/Attribute'
                description: Provider metadata describing the location and inventory
                  of KGE files
                type: object
          description: Name label of KGE File Set whose provider metadata is being
            reported
        "400":
          content:
            application/json:
              schema:
                type: string
          description: Bad request. The request is invalid according to this OpenAPI
            schema OR knowledge graph identifier is not just unrecognized.
      summary: Get KGE File Sets
      tags:
      - provider
      x-openapi-router-controller: openapi_server.controllers.provider_controller
  /{kg_name}/knowledge_map:
    get:
      operationId: knowledge_map
      parameters:
      - description: Name label of KGE File Set whose knowledge graph content metadata
          is being reported
        explode: false
        in: path
        name: kg_name
        required: true
        schema:
          type: string
        style: simple
      responses:
        "200":
          content:
            application/json:
              schema:
                additionalProperties:
                  additionalProperties:
                    description: Array of predicates
                    items:
                      type: string
                    type: array
                  description: Target map
                  type: object
                description: Source map
                example:
                  biolink:ChemicalSubstance:
                    biolink:Gene:
                    - biolink:directly_interacts_with
                    - biolink:decreases_activity_of
                type: object
          description: Knowledge Map of predicates by source and target
        "400":
          content:
            application/json:
              schema:
                type: string
          description: Bad request. The request is invalid according to this OpenAPI
            schema OR knowledge graph identifier is not just unrecognized.
      summary: Get supported relationships by source and target
      tags:
      - content
      x-openapi-router-controller: openapi_server.controllers.content_controller
components:
  requestBodies:
    inline_object_1:
      content:
        multipart/form-data:
          schema:
            $ref: '#/components/schemas/inline_object_1'
      required: true
    inline_object:
      content:
        application/x-www-form-urlencoded:
          schema:
            $ref: '#/components/schemas/inline_object'
      required: true
  schemas:
    KgeFileSet:
      description: Stub implementation of KGE File Set upload web form.
      properties:
        submitter:
          type: string
        kg_name:
          type: string
        data_file_name:
          type: string
        metadata_file_name:
          type: string
      required:
      - data_file_name
      - kg_name
      - submitter
      type: object
    Attribute:
      additionalProperties: false
      description: Generic metadata attribute.
      properties:
        type:
          description: Type of the metadata attribute, from the Translator Registry
            metadata dictionary.
          example: Foo
          type: string
        value:
          description: Value of the attribute, encoded as a string.
          example: Bar
          type: string
      required:
      - type
      - value
      type: object
    inline_object:
      properties:
        submitter:
          type: string
        kg_name:
          type: string
      required:
      - kg_name
      - submitter
      type: object
    inline_object_1:
      description: '$ref: ''#/components/schemas/KgeFileSet'''
      properties:
        data_file_content:
          format: binary
          type: string
        data_file_metadata:
          format: binary
          type: string
      required:
      - data_file_content
      type: object<|MERGE_RESOLUTION|>--- conflicted
+++ resolved
@@ -86,8 +86,6 @@
   /register_form:
     get:
       operationId: get_register_form
-<<<<<<< HEAD
-=======
       parameters:
       - explode: true
         in: query
@@ -103,7 +101,6 @@
         schema:
           type: string
         style: form
->>>>>>> 6dd0dd457487968a2a60a257e4577c3e0532f995
       responses:
         "200":
           content:
@@ -180,11 +177,6 @@
       tags:
       - upload
       x-openapi-router-controller: openapi_server.controllers.upload_controller
-<<<<<<< HEAD
-  /upload_form:
-    get:
-      operationId: get_upload_form
-=======
   /upload_form/{kg_name}:
     get:
       operationId: get_upload_form
@@ -196,7 +188,6 @@
         schema:
           type: string
         style: simple
->>>>>>> 6dd0dd457487968a2a60a257e4577c3e0532f995
       responses:
         "200":
           content:
