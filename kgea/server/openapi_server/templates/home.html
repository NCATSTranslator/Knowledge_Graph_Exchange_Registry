{% extends "layout.html" %}
{% block content %}
<h1>KGE Archive</h1>
<p>What do you want to do?</p>
<<<<<<< HEAD
<form action="/register" action="get">
=======
<form action="/register" method="get">
>>>>>>> 2228d57e
    <!-- https://stackoverflow.com/a/9882750/1991892 -->
    <input type="hidden" name="session" value="{{session}}" /> 
    <input type="submit" value="Register KGE File Set" />
    <small>This is the first step required for uploading.</small>
</form>
<form action="/access"onsubmit="this.action = + '/' + this.kg_name.value + this.action">
    <!-- https://stackoverflow.com/a/9882750/1991892 -->
    <input type="hidden" name="session" value="{{session}}" />
    <label for="kg_name">Knowledge Graph</label>
    <input type="text" name="kg_name"/>
    <input type="submit" value="Download KGE File Set" />
</form>
<form action="/knowledge_map" onsubmit="this.action = + '/' + this.kg_name.value + this.action">
    <!-- https://stackoverflow.com/a/9882750/1991892 -->
    <input type="hidden" name="session" value="{{session}}" /> 
    <label for="kg_name">Knowledge Graph</label>
    <input type="text" name="kg_name"/>
    <input type="submit" value="Download KGE Metadata" />
</form>
{% endblock %}<|MERGE_RESOLUTION|>--- conflicted
+++ resolved
@@ -2,24 +2,20 @@
 {% block content %}
 <h1>KGE Archive</h1>
 <p>What do you want to do?</p>
-<<<<<<< HEAD
-<form action="/register" action="get">
-=======
 <form action="/register" method="get">
->>>>>>> 2228d57e
     <!-- https://stackoverflow.com/a/9882750/1991892 -->
     <input type="hidden" name="session" value="{{session}}" /> 
     <input type="submit" value="Register KGE File Set" />
     <small>This is the first step required for uploading.</small>
 </form>
-<form action="/access"onsubmit="this.action = + '/' + this.kg_name.value + this.action">
+<form action="/access" method="get" onsubmit="this.action = + '/' + this.kg_name.value + this.action">
     <!-- https://stackoverflow.com/a/9882750/1991892 -->
     <input type="hidden" name="session" value="{{session}}" />
     <label for="kg_name">Knowledge Graph</label>
     <input type="text" name="kg_name"/>
     <input type="submit" value="Download KGE File Set" />
 </form>
-<form action="/knowledge_map" onsubmit="this.action = + '/' + this.kg_name.value + this.action">
+<form action="/knowledge_map" method="get" onsubmit="this.action = + '/' + this.kg_name.value + this.action">
     <!-- https://stackoverflow.com/a/9882750/1991892 -->
     <input type="hidden" name="session" value="{{session}}" /> 
     <label for="kg_name">Knowledge Graph</label>
