from pathlib import Path
from uuid import uuid4

try:
    from yaml import CLoader as Loader, CDumper as Dumper
except ImportError:
    from yaml import Loader, Dumper

<<<<<<< HEAD
from flask import abort, render_template

import jinja2
from string import Template
import re

import boto3
from botocore.exceptions import ClientError
=======
from flask import abort, render_template, redirect

import jinja2

>>>>>>> 1fe706fd

#############################################################
# Application Configuration
#############################################################

from .kgea_config import resources
from .kgea_file_ops import (
    upload_file,
    create_presigned_url, 
    location_available, 
    kg_files_in_location, 
    add_to_github, 
    create_smartapi, 
    object_location,
    withTimestamp
)

#############################################################
# Site Controller Handlers
#
# Insert imports and return calls into site_controller.py:
#
# from ..kge_handlers import (
#     kge_client_authentication,
#     get_kge_home,
#     kge_login,
#     kge_logout
# )
#############################################################

# This is the home page path,
# should match the API path spec
HOME = '/home'


def get_kge_home(session=None):  # noqa: E501
    """Get default landing page

     # noqa: E501

    :rtype: str
    """
    if session:
        return render_template('home.html')
    else:
        return render_template('login.html')


def kge_client_authentication(code, state):  # noqa: E501
    """Process client authentication

     # noqa: E501

    :param code:
    :type code: str

    :param state:
    :type state: str

    :rtype: str
    """
    if code:
        # Establish session here if there is a valid access code & state variable?
        # TODO: maybe delete the 'state' from the temporary global dictionary mentioned in /login?
        
        # Fake it for the first iteration
        session_id = uuid4()
        
        # Store the session here
        
        # then redirect to an authenticated home page
        authenticated_url = HOME+'?session='+str(session_id)
        return redirect(authenticated_url, code=302, Response=None)
    
    else:
        # redirect to home page for login
        redirect(HOME, code=302, Response=None)


def kge_login():  # noqa: E501
    """Process client user login

     # noqa: E501

    :rtype: None
    """
    
    # Have to figure out how best to use
    # this anonymous Oauth2 'state' variable
    state = str(uuid4())
    
    # TODO: maybe store 'state' in a temporary global dictionary for awhile?
    
    login_url = \
        resources['oauth2']['host'] + \
        '/login?response_type=code' + \
        '&state=' + state + \
        '&client_id=' + \
        resources['oauth2']['client_id'] + \
        '&redirect_uri=' + \
        resources['oauth2']['site_uri'] + \
        resources['oauth2']['login_callback']
    
    return redirect(login_url, code=302, Response=None)


def kge_logout(session=None):  # noqa: E501
    """Process client user logout

     # noqa: E501

    :rtype: None
    """
    
    # invalidate session here?
    if session:
        # ...then redirect to signal logout at the Oauth2 host
        logout_url = \
            resources['oauth2']['host'] + \
            '/logout?client_id=' + \
            resources['oauth2']['client_id'] + \
            '&logout_uri=' + \
            resources['oauth2']['site_uri']
    
        return redirect(logout_url, code=302, Response=None)
    else:
        # redirect to unauthenticated home page, for login
        redirect(HOME, code=302, Response=None)


#############################################################
# Provider Controller Handler
#
# Insert import and return call into provider_controller.py:
#
# from ..kge_handlers import kge_access
#############################################################

# TODO: get file out from timestamped folders 
def kge_access(kg_name, session):  # noqa: E501
    """Get KGE File Sets

     # noqa: E501

    :param kg_name: Name label of KGE File Set whose files are being accessed
    :type kg_name: str

    :rtype: Dict[str, Attribute]
    """
    
    files_location = object_location(kg_name)
    # Listings Approach
    # - Introspect on Bucket
    # - Create URL per Item Listing
    # - Send Back URL with Dictionary
    # OK in case with multiple files (alternative would be, archives?). A bit redundant with just one file.
    # TODO: convert into redirect approach with cross-origin scripting?
    kg_files = kg_files_in_location(
        bucket_name=resources['bucket'], 
        object_location=files_location
    )
    pattern = Template('($FILES_LOCATION[0-9]+\/)').substitute(FILES_LOCATION=files_location)
    kg_listing = [ content_location for content_location in kg_files if re.match(pattern, content_location) ]
    kg_urls = dict(map(lambda kg_file: [Path(kg_file).stem, create_presigned_url(resources['bucket'], kg_file)], kg_listing))
    # print('access urls', kg_urls, kg_listing)
    return kg_urls


#############################################################
# Content Controller Handler
#
# Insert import and return call into content_controller.py:
#
# from ..kge_handlers import kge_knowledge_map
#############################################################

# TODO: get file out of root folder
def kge_knowledge_map(kg_name, session):  # noqa: E501
    """Get supported relationships by source and target

     # noqa: E501

    :param kg_name: Name label of KGE File Set whose knowledge graph content metadata is being reported
    :type kg_name: str

    :rtype: Dict[str, Dict[str, List[str]]]
    """

    files_location = object_location(kg_name)
    
    # Listings Approach
    # - Introspect on Bucket
    # - Create URL per Item Listing
    # - Send Back URL with Dictionary
    # OK in case with multiple files (alternative would be, archives?). A bit redundant with just one file.
    # TODO: convert into redirect approach with cross-origin scripting?
    kg_files = kg_files_in_location(
        bucket_name=resources['bucket'], 
        object_location=files_location
    )
    pattern = Template('$FILES_LOCATION([^\/]+\..+)').substitute(
        FILES_LOCATION=files_location
    )
    kg_listing = [ content_location for content_location in kg_files if re.match(pattern, content_location) ]
    kg_urls = dict(map(lambda kg_file: [Path(kg_file).stem, create_presigned_url(resources['bucket'], kg_file)], kg_listing))
    # print('knowledge_map urls', kg_urls)
    return kg_urls


#############################################################
# Upload Controller Handlers
#
# Insert imports and return calls into upload_controller.py:
#
# from ..kge_handlers import (
#     get_kge_registration_form,
#     get_kge_upload_form,
#     register_kge_file_set,
#     upload_kge_file_set,
# )
#############################################################


def get_kge_registration_form(session, kg_name=None, submitter=None):  # noqa: E501
    """Get web form for specifying KGE File Set upload

     # noqa: E501

    :param kg_name:
    :type kg_name: str
    :param submitter:
    :type submitter: str

    :rtype: str
    """
    
    kg_name_text = kg_name
    submitter_text = submitter
    if kg_name is None:
        kg_name_text = ''
    if submitter is None:
        submitter_text = ''
    
    page = """
    <!DOCTYPE html>
    <html>

    <head>
        <title>Register Files for Knowledge Graph</title>
    </head>

    <body>
        <h1>Register Files for Knowledge Graph</h1>

        <form action="/register" method="post" enctype="application/x-www-form-urlencoded">
            KnowledgeGraph Name: <input type="text" name="kg_name" value="{{kg_name}}"><br>
            Submitter: <input type="text" name="submitter" value="{{submitter}}"><br>
            <input type="submit" value="Register">
        </form>

    </body>

    </html>
    """
    return jinja2.Template(page).render(kg_name=kg_name_text, submitter=submitter_text)


def get_kge_upload_form(kg_name, session):  # noqa: E501
    """Get web form for specifying KGE File Set upload

     # noqa: E501

    :param kg_name:
    :type kg_name: str

    :rtype: str
    """
    # TODO guard against absent kg_name
    # TODO guard against invalid kg_name (check availability in bucket)
    # TODO redirect to register_form with given optional param as the entered kg_name
    
    page = """
    <!DOCTYPE html>
    <html>

    <head>
        <title>Upload New File</title>
    </head>

    <body>
        <h1>Upload Files</h1>

        <form action="/upload/{{kg_name}}" method="post" enctype="multipart/form-data">
            API Files: <input type="file" name="data_file_content"><br>
            API Metadata: <input type="file" name="data_file_metadata"><br>
            <input type="submit" value="Upload">
        </form>

    </body>

    </html>
    """
    return jinja2.Template(page).render(kg_name=kg_name)


def register_kge_file_set(session, body):  # noqa: E501
    """Register core parameters for the KGE File Set upload

     # noqa: E501

    :param session:
    :type session: str
    :param body:
    :type body: dict

    :rtype: str
    """
    submitter = body['submitter']
    kg_name = body['kg_name']
    
    register_location = object_location(kg_name)
    
    api_specification = create_smartapi(submitter, kg_name)
    url = add_to_github(api_specification)
    
    if location_available:
        if api_specification and url:
            return dict({
                "url": url,
                "api": api_specification
            })
        else:
            abort(400)
    else:
        abort(201)


def upload_kge_file_set(kg_name, session, data_file_content, data_file_metadata=None):  # noqa: E501
    """Upload web form details specifying a KGE File Set upload process

     # noqa: E501

    :param kg_name:
    :type kg_name: str
    :param session:
    :type session: str
    :param data_file_content:
    :type data_file_content: str
    :param data_file_metadata:
    :type data_file_metadata: str

    :rtype: str
    """

    contentLocation, _ = withTimestamp(object_location)(kg_name)
    metadataLocation = object_location(kg_name)

    # if api_registered(kg_name) and not location_available(bucket_name, object_location) or override:
    maybeUploadContent = upload_file(data_file_content, file_name=data_file_content.filename, bucket_name=resources['bucket'], object_location=contentLocation)
    maybeUploadMetaData = None or data_file_metadata and upload_file(data_file_metadata, file_name=data_file_metadata.filename, bucket_name=resources['bucket'], object_location=metadataLocation)
    
    if maybeUploadContent or maybeUploadMetaData:
        response = {"content": dict({}), "metadata": dict({})}
        
        content_url = create_presigned_url(bucket=resources['bucket'], object_key=maybeUploadContent)

        if maybeUploadContent in response["content"]:
            abort(400)
        else:
            response["content"][maybeUploadContent] = content_url
        
        if maybeUploadMetaData:
            metadata_url = create_presigned_url(bucket=resources['bucket'], object_key=maybeUploadMetaData)
            if maybeUploadMetaData not in response["metadata"]:
                response["metadata"][maybeUploadMetaData] = metadata_url
            # don't care if not there since optional
        
        return response
    else:
        abort(400)<|MERGE_RESOLUTION|>--- conflicted
+++ resolved
@@ -6,8 +6,7 @@
 except ImportError:
     from yaml import Loader, Dumper
 
-<<<<<<< HEAD
-from flask import abort, render_template
+from flask import abort, render_template, redirect
 
 import jinja2
 from string import Template
@@ -15,12 +14,6 @@
 
 import boto3
 from botocore.exceptions import ClientError
-=======
-from flask import abort, render_template, redirect
-
-import jinja2
-
->>>>>>> 1fe706fd
 
 #############################################################
 # Application Configuration
