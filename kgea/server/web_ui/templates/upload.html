--- conflicted
+++ resolved
@@ -597,14 +597,11 @@
                 </span>
             </div>
             <br>
-<<<<<<< HEAD
             <p><small>
             <span id="ldBar_link" style="background: transparent; height: 1em; display:inline">
             </span>
             <span id="percentage_link" class="progress-label" style="display:none;"></span>
             <span id="spinner-text_link" style="font-size: smaller; display:none;">
-=======
->>>>>>> 1ba94988
         </td>
     </tr>
     <tr>
