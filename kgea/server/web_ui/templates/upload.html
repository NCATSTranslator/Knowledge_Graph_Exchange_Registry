{% extends "layout.html" %}
{% block scripts %}
    <script src="https://cdnjs.cloudflare.com/ajax/libs/jquery/3.6.0/jquery.min.js"></script>
    <script src="https://cdnjs.cloudflare.com/ajax/libs/jqueryui/1.12.1/jquery-ui.min.js"
            integrity="sha512-uto9mlQzrs59VwILcLiRYeLKPPbS/bT71da/OEBYEwcdNUk8jYIy+D176RYoop1Da+f9mvkYrmj5MCLZWEtQuA=="
            crossorigin="anonymous"></script>
    <link rel="stylesheet" type="text/css" href="https://raw.githubusercontent.com/loadingio/loading-bar/master/dist/loading-bar.css"/>
    <script type="text/javascript" src="https://raw.githubusercontent.com/loadingio/loading-bar/master/dist/loading-bar.js"></script>
    {#    Spinner   #}
    <style>
      .spin {
        display: none; /*default*/
        width: 1em;
        height: 24px;
        border: 3px solid rgba(255, 255, 255, .3);
        border-radius: 50%;
        border-top-color: #fff;
        animation: spin 1s ease-in-out infinite;
        -webkit-animation: spin 1s ease-in-out infinite;
      }
      @keyframes spin {
        to {
          -webkit-transform: rotate(360deg);
        }
      }
      @-webkit-keyframes spin {
        to {
          -webkit-transform: rotate(360deg);
        }
      }

    </style>
    <style>
        #ldBar .ui-progressbar-value {
            background-color: var(--nc-lk-1);
        }

        .progress-label {
            color: var(--nc-tx-2);
            padding-left: 16px;
        }
    </style>
    <script>
/* UI Elements */
// Progress Bar //
$("#ldBar").progressbar({
    value: 0,
})
$("#ldBar").css("display", "none")
let content_name = "unknown";

// TODO: Sanitize content_names as
// per AWS Object Key naming guidelines?
//docs.aws.amazon.com/AmazonS3/latest/userguide/object-keys.html
function SetFileName(value) {
    content_name = value;
}

async function GetUrl(source) {
    // TODO: need a sensible heuristic here to guess a
    //       reasonable file name from a given content_url
    let url = new URL(source.value.trim());
    let pathname = url.pathname;
    if (pathname === "/") {
        content_name =
            Math.random().toString(16).substr(2, 8).toUpperCase() + ".kgx";
    } else {
        content_name = pathname.split("/")[1];
    }
    document.getElementById("file_name").value = content_name;
    SetFileName(content_name)
}

async function UploadFile(source) {

    console.log("UploadFile(upload_mode: '" + source.id + "')");

    let formData = new FormData();

    formData.append("kg_id", "{{kg_id}}");
    formData.append("kg_version", "{{kg_version}}");

    let kfc_radio = document.querySelector(
        "input[name=kgx_file_content]:checked"
    );
    let kgx_file_content = kfc_radio ? kfc_radio.value : "";
    formData.append("kgx_file_content", kgx_file_content);

    if (!kgx_file_content) {
        window.alert("Please select KGX content type to be uploaded.");
        return;
    }

    if (kgx_file_content === "archive") {
        window.alert(
            "Sorry, KGX 'tar.gz' compressed archives are not " +
            "yet fully handled in the interface (coming soon!)");
        return;
    }

    formData.append("upload_mode", source.id);

    if (source.id === "content_from_url") {

        // Transfer file from REST URL endpoint
        let content_url = document.getElementById("content_url").value;

        if (content_url) {
            console.log("Content URL: '" + content_url + "')");
            formData.append("content_url", content_url);
        } else {
            console.log("KGX content file URL is undefined?");
            window.alert("KGX content file URL is undefined");
            return;
        }

<<<<<<< HEAD
        async function GetUrl(source) {
            // TODO: need a sensible heuristic here to guess a reasonable file name from a given content_url
            let url = new URL(source.value.trim());
            let pathname = url.pathname;
            if(pathname === '/') {
                content_name = Math.random().toString(16).substr(2, 8).toUpperCase()+".kgx";
            } else {
                content_name = pathname.split("/")[1];
            }
            document.getElementById("file_name").value = content_name;
            SetFileName(content_name)
        }

        async function UploadFile(source) {

            console.log("UploadFile(upload_mode: '" + source.id + "')");

            let formData = new FormData();

            formData.append("kg_id", "{{kg_id}}");
            formData.append("kg_version", "{{kg_version}}");

            let kfc_radio = document.querySelector("input[name=kgx_file_content]:checked");
            let kgx_file_content = kfc_radio ? kfc_radio.value : "";
            formData.append("kgx_file_content", kgx_file_content);

            if (!kgx_file_content) {
                window.alert("Please select KGX content type to be uploaded.");
                return;
            }

            if (kgx_file_content === "archive") {
                window.alert(
                    "Sorry, KGX 'tar.gz' compressed archives are not " +
                    "yet fully handled in the interface (coming soon!)");
                return;
            }

            formData.append("upload_mode", source.id);

            if (source.id === 'content_from_url') {

                // Transfer file from REST URL endpoint
                let content_url = document.getElementById('content_url').value;

                if (content_url) {
                    console.log("Content URL: '" + content_url + "')");
                    formData.append("content_url", content_url);
                } else {
                    console.log("KGX content file URL is undefined?");
                    window.alert("KGX content file URL is undefined");
                    return;
                }

            } else if (source.id === 'content_from_local_file') {

                let uploaded_file = document.getElementById('content_file').files[0];

                if (uploaded_file) {
                    console.log("KGX " + kgx_file_content + " file being uploaded: '" + uploaded_file.name + "'");
                    formData.append("uploaded_file", uploaded_file);

                    formData.append("content_name", uploaded_file.name);

                    document.getElementById('content_from_local_file').disabled = true;

                    document.getElementById('percentage').style.display = "inline-block";
                    document.getElementById('spinner-text').style.display = "inline-block";
                    $("#ldBar").css('display', 'block')

                    const url = new URL(window.location.href);
                    let upload_action = '{{upload_action}}';
                    upload_action.concat(
                        `?kg_id=${url.searchParams.get("kg_id")}`,
                        `&kg_version=${url.searchParams.get("kg_version")}`,
                        `&kgx_file_content=${kgx_file_content}`,
                        `&upload_mode=${source.id}`,
                        `&content_name=${uploaded_file.name}`
                    );
                    await fetch(upload_action, {method: "GET", credentials: "include"})
                    .then(r => r.json())
                    .then(async result => {
                        formData.append('upload_token', result.upload_token)
                        fetch(`{{upload_action}}`, {method: "POST",body: formData,credentials: "include"})
                        return result.upload_token
=======
    } else if (source.id === "content_from_local_file") {

        let uploaded_file =
            document.getElementById("content_file").files[0];
        // content_name = uploaded_file.name;

        if (uploaded_file) {
            console.log(
                "KGX " + kgx_file_content +
                " file being uploaded: '" +
                uploaded_file.name + "'"
            );
            formData.append("uploaded_file", uploaded_file);

            formData.append("content_name", uploaded_file.name);

            document.getElementById("content_from_local_file").disabled = true;
            // document.getElementById('spinner').style.display = "inline-block";
            document.getElementById('percentage').style.display = "inline-block";
            document.getElementById('spinner-text').style.display = "inline-block";
            $("#ldBar").css('display', 'block')

            const url = new URL(window.location.href);
            await fetch(`{{upload_action}}?kg_id=${url.searchParams.get("kg_id")}&kg_version=${url.searchParams.get("kg_version")}&kgx_file_content=${kgx_file_content}&upload_mode=${source.id}&content_name=${uploaded_file.name}`,
                {
                    method: "GET",
                    credentials: "include"
                }
            )
                .then(r => r.json())
                .then(async result => {
                    formData.append('upload_token', result.upload_token)
                    fetch(`{{upload_action}}`, {
                        method: "POST",
                        body: formData,
                        credentials: "include"
>>>>>>> 446d9e5d
                    })
                    return result.upload_token
                })
                .then(async upload_token => {

<<<<<<< HEAD
                            // use mutual recursion to create a progress element
                            // that always updates the exact amount required

                            document.getElementById('percentage').textContent = `(0.0%)`;

                            // callback for mutual recursion
                            async function askForProgress() {
                                return await fetch(
                                        `{{upload_action}}/progress?upload_token=${upload_token}`,
                                        {credentials: "include"}
                                    ).then(r => r.json())
                                    .then(j => {
                                        if(!!j.end_position) {
                                            let percentage = Number(
                                                                (j.current_position / j.end_position) * 100
                                                             ).toFixed(1);
                                            document.getElementById('percentage').textContent = `(${percentage}%)`;
                                            let progressbar = $("#ldBar");
                                            progressbar.progressbar({
                                                // ceil to err on the side of displaying progress
                                                value: Math.ceil((j.current_position / j.end_position) * 100)
                                            })
                                        }
                                        return j;
                                    })
                            }

                            // timer helper for deferring execution of next recursion step
                            // "value" will be a function here
                            function later(delay, value) {
                                return new Promise(resolve => setTimeout(resolve, delay, value));
                            }

                            // control flow for mutual recursion
                            async function execute(callback) {
                                return await callback().then(async received => {
                                    // NOTE: Sometimes it takes awhile for 'received.end_position' to initialize,
                                    // particularly if the file size is > ~1GB (works fine at ~300mb).
                                    // In that case, received.end_position is going to be undefined.
                                    // So this will still execute and essentially wait until 'received.end_position'
                                    // is defined, and will stop once received.current_position is equal to
                                    // 'j.end_position' (because the file has been completely read and uploaded).
                                    if (!(received.current_position === received.end_position)) {
                                        return await later(1000, askForProgress).then(execute)
                                    }
                                })
                            }

                            // put the pieces together
                            try {
                                return await later(1000, askForProgress).then(execute);
                            } catch (e) {
                                console.error(e);
                            }

                        })

                    document.getElementById('content_from_local_file').disabled = false;
                    document.getElementById('percentage').style.display = "none";
                    document.getElementById('spinner-text').style.display = "none";
                    $("#ldBar").css('display', 'none')
                    $("#ldBar").progressbar({
                        value: 0
                    })

                } else {
                    console.log("KGX " + kgx_file_content + " file is undefined?");
                    window.alert("KGX " + kgx_file_content + " file is undefined");
                    return;
                }
            }
        }

        async function DoneUploading(source) {
            if (source.id === 'done_uploading') {
                try {
                    let a = document.createElement('a');
                    a.href = "{{publish_file_set_action}}/{{kg_id}}/{{kg_version}}";
                    document.body.appendChild(a);
                    a.click();
                    a.remove();
                } catch(e) {
                   console.log('DoneUploading error:', e);
                }
            }
=======
                    // use mutual recursion to create a progress element that always updates the exact amount required

                    document.getElementById('percentage').textContent = `(0.0%)`;

                    // callback for mutual recursion
                    async function askForProgress() {
                        return await fetch(`{{upload_action}}/progress?upload_token=${upload_token}`, {credentials: "include"})
                            .then(r => r.json())
                            .then(j => {
                                if (!!j.end_position) {
                                    let percentage = Number((j.current_position / j.end_position) * 100).toFixed(1);
                                    document.getElementById('percentage').textContent = `(${percentage}%)`;
                                    let progressbar = $("#ldBar");
                                    progressbar.progressbar({
                                        // ceil to err on the side of displaying progress
                                        value: Math.ceil((j.current_position / j.end_position) * 100)
                                    })
                                }
                                return j;
                            })
                    }

                    // timer helper for deferring execution of next recursion step
                    // "value" will be a function here
                    function later(delay, value) {
                        return new Promise(resolve => setTimeout(resolve, delay, value));
                    }

                    // control flow for mutual recursion
                    async function execute(callback) {
                        return await callback().then(async received => {
                            // NOTE: Sometimes it takes awhile for
                            // received.end_position to initialize, particularly
                            // if the file size is > ~1GB (works fine at ~300mb).
                            // In that case, received.end_position is going
                            // to be undefined. So this will still execute and
                            // essentially wait until received.end_position is
                            // defined, and will stop once received.current_position
                            // is equal to j.end_position (because the file has
                            // been completely read and uploaded).
                            if (!(received.current_position === received.end_position)) {
                                return await later(1000, askForProgress).then(execute)
                            }
                        })
                    }

                    // put the pieces together
                    try {
                        return await later(1000, askForProgress).then(execute);
                    } catch (e) {
                        console.error(e);
                    }

                })

            document.getElementById("content_from_local_file").disabled = false;
            // document.getElementById('spinner").style.display = "none";
            document.getElementById("percentage").style.display = "none";
            document.getElementById("spinner-text").style.display = "none";
            $("#ldBar").css('display', 'none')
            $("#ldBar").progressbar({
                value: 0
            })

        } else {
            console.log("KGX " + kgx_file_content + " file is undefined?");
            window.alert("KGX " + kgx_file_content + " file is undefined");
            return;
>>>>>>> 446d9e5d
        }
    }
}

async function DoneUploading(source) {
    if (source.id === 'done_uploading') {
        try {
            let a = document.createElement("a");
            a.href = "{{publish_file_set_action}}/{{kg_id}}/{{kg_version}}";
            document.body.appendChild(a);
            a.click();
            a.remove();
        } catch (e) {
            console.log("DoneUploading error:", e);
        }
    }
}
</script>
{% endblock %}
{% block body %}{% endblock %}
{% block menu %}
{% include "logout.button" %}
{% include "home.button" %}
<div class="menu_item">
<button id="done_uploading" onclick="DoneUploading(this)">Done Uploading</button>
</div>
{% endblock %}
{% block title %}Upload Knowledge Graph<br>'{{kg_name}}'<br>Version '{{kg_version}}'{% endblock %}
{% block subtitle %}Submitted by '{{submitter}}'{% endblock %}
{% block content %}
<div class="subtitle"></div>
<table>
    <tr>
        <td rowspan="2">
            <h4>KGX Content Type</h4>
            <input type="radio" id="metadata" name="kgx_file_content" value="metadata" checked>
            <label  class="label" for="metadata">Metadata</label>
            <div class="tooltip">
                <img class="tooltip_target" src="images/help-icon.png" width="12" height="12"/>
                <span class="tooltiptext">
                    (*) Must be a valid KGX metadata JSON file generated from your dataset.
                </span>
            </div>
            <p></p>
            <input type="radio" id="nodes" name="kgx_file_content" value="nodes">
            <label class="label" for="nodes">Nodes</label>
            <div class="tooltip">
                <img class="tooltip_target" src="images/help-icon.png" width="12" height="12"/>
                <span class="tooltiptext">
                    (*) Must be valid (possibly 'gzip' compressed) KGX-compliant TSV formatted 'nodes' file.
                </span>
            </div>
            <p></p>
            <input type="radio" id="edges" name="kgx_file_content" value="edges">
            <label class="label" for="edges">Edges</label>
            <div class="tooltip">
                <img class="tooltip_target" src="images/help-icon.png" width="12" height="12"/>
                <span class="tooltiptext">
                        (*) Must be valid (possibly 'gzip' compressed) KGX-compliant TSV formatted 'edges' file.
                </span>
            </div>
<<<<<<< HEAD
            <p></p>
=======
>>>>>>> 446d9e5d
            <!--
            <input type="radio" id="archive" name="kgx_file_content" value="archive">
            <label class="label" for="archive">KGX Archive</label>
            <div class="tooltip">
                <img class="tooltip_target" src="images/help-icon.png" width="12" height="12"/>
                <span class="tooltiptext">
                        If a KGX Archive is given, then the local
                            uploaded file or a transfer from URL is assumed to be a gzip'd
                            compressed tar file with the name 'kge.tar.gz' containing one
                            of each of both a KGX-compliant 'nodes.tsv' and 'edges.tsv'
                            file for the knowledge graph, with or without an associated
                            KGX-compliant 'metadata.json' file.
                </span>
            </div>
<<<<<<< HEAD
            -->
=======
             -->
>>>>>>> 446d9e5d
    <p></p>
        </td>
        <td>
            <h4>Upload from your computer</h4>
            <p>Choose a KGX content type for uploading.</p>
            <span>
                <label for="content_file"><b>Select File</b></label><br>
                <input id="content_file"  class="textbox" type="file" style="display: inline-block"/>
                <button id="content_from_local_file" onclick="UploadFile(this)" style="display: inline-block">
                    Upload
                </button>
                <br>
                <span id="ldBar" style="background: transparent; height: 1em; display:inline">
                </span>
                <span id="percentage" class="progress-label" style="display:none;"></span>
<<<<<<< HEAD
                <span id="spinner-text" style="display:none;">Uploading, please don't navigate away from the page...</span>

{#                <div id="spinner" class="spin"></div>#}
=======
                <span id="spinner-text" style="font-size: smaller; display:none;">
Uploading file, please don't navigate away from the page...</span>
               <!-- div id="spinner" class="spin"></div -->
>>>>>>> 446d9e5d

            </span>
        </td>
    </tr>
<<<<<<< HEAD
    <!-- tr>
=======
    <!-- <tr>
>>>>>>> 446d9e5d
        <td>
            <h4>Transfer from a URL</h4>
            <label for="content_url"><b>URL to File</b></label><br>
            <input id="content_url" type="text" oninput="GetUrl(this)"/>
            <br><label for="file_name"><b>File Name</b></label><br>
            <input id="file_name" type="text" onchange="SetFileName(this.value)"/><br>
            <button id="content_from_url" onclick="UploadFile(this)">Initiate Transfer</button>
        </td>
<<<<<<< HEAD
    </tr -->
=======
    </tr> -->
>>>>>>> 446d9e5d
</table>
{% endblock %}
{% block app_footer %}
(*) Read more about KGX formatted (meta-)data files
<a href="https://github.com/biolink/kgx/blob/master/data-preparation.md" target="_blank">here</a>
{% endblock %}<|MERGE_RESOLUTION|>--- conflicted
+++ resolved
@@ -114,93 +114,6 @@
             return;
         }
 
-<<<<<<< HEAD
-        async function GetUrl(source) {
-            // TODO: need a sensible heuristic here to guess a reasonable file name from a given content_url
-            let url = new URL(source.value.trim());
-            let pathname = url.pathname;
-            if(pathname === '/') {
-                content_name = Math.random().toString(16).substr(2, 8).toUpperCase()+".kgx";
-            } else {
-                content_name = pathname.split("/")[1];
-            }
-            document.getElementById("file_name").value = content_name;
-            SetFileName(content_name)
-        }
-
-        async function UploadFile(source) {
-
-            console.log("UploadFile(upload_mode: '" + source.id + "')");
-
-            let formData = new FormData();
-
-            formData.append("kg_id", "{{kg_id}}");
-            formData.append("kg_version", "{{kg_version}}");
-
-            let kfc_radio = document.querySelector("input[name=kgx_file_content]:checked");
-            let kgx_file_content = kfc_radio ? kfc_radio.value : "";
-            formData.append("kgx_file_content", kgx_file_content);
-
-            if (!kgx_file_content) {
-                window.alert("Please select KGX content type to be uploaded.");
-                return;
-            }
-
-            if (kgx_file_content === "archive") {
-                window.alert(
-                    "Sorry, KGX 'tar.gz' compressed archives are not " +
-                    "yet fully handled in the interface (coming soon!)");
-                return;
-            }
-
-            formData.append("upload_mode", source.id);
-
-            if (source.id === 'content_from_url') {
-
-                // Transfer file from REST URL endpoint
-                let content_url = document.getElementById('content_url').value;
-
-                if (content_url) {
-                    console.log("Content URL: '" + content_url + "')");
-                    formData.append("content_url", content_url);
-                } else {
-                    console.log("KGX content file URL is undefined?");
-                    window.alert("KGX content file URL is undefined");
-                    return;
-                }
-
-            } else if (source.id === 'content_from_local_file') {
-
-                let uploaded_file = document.getElementById('content_file').files[0];
-
-                if (uploaded_file) {
-                    console.log("KGX " + kgx_file_content + " file being uploaded: '" + uploaded_file.name + "'");
-                    formData.append("uploaded_file", uploaded_file);
-
-                    formData.append("content_name", uploaded_file.name);
-
-                    document.getElementById('content_from_local_file').disabled = true;
-
-                    document.getElementById('percentage').style.display = "inline-block";
-                    document.getElementById('spinner-text').style.display = "inline-block";
-                    $("#ldBar").css('display', 'block')
-
-                    const url = new URL(window.location.href);
-                    let upload_action = '{{upload_action}}';
-                    upload_action.concat(
-                        `?kg_id=${url.searchParams.get("kg_id")}`,
-                        `&kg_version=${url.searchParams.get("kg_version")}`,
-                        `&kgx_file_content=${kgx_file_content}`,
-                        `&upload_mode=${source.id}`,
-                        `&content_name=${uploaded_file.name}`
-                    );
-                    await fetch(upload_action, {method: "GET", credentials: "include"})
-                    .then(r => r.json())
-                    .then(async result => {
-                        formData.append('upload_token', result.upload_token)
-                        fetch(`{{upload_action}}`, {method: "POST",body: formData,credentials: "include"})
-                        return result.upload_token
-=======
     } else if (source.id === "content_from_local_file") {
 
         let uploaded_file =
@@ -214,7 +127,6 @@
                 uploaded_file.name + "'"
             );
             formData.append("uploaded_file", uploaded_file);
-
             formData.append("content_name", uploaded_file.name);
 
             document.getElementById("content_from_local_file").disabled = true;
@@ -237,101 +149,12 @@
                         method: "POST",
                         body: formData,
                         credentials: "include"
->>>>>>> 446d9e5d
                     })
                     return result.upload_token
                 })
                 .then(async upload_token => {
 
-<<<<<<< HEAD
-                            // use mutual recursion to create a progress element
-                            // that always updates the exact amount required
-
-                            document.getElementById('percentage').textContent = `(0.0%)`;
-
-                            // callback for mutual recursion
-                            async function askForProgress() {
-                                return await fetch(
-                                        `{{upload_action}}/progress?upload_token=${upload_token}`,
-                                        {credentials: "include"}
-                                    ).then(r => r.json())
-                                    .then(j => {
-                                        if(!!j.end_position) {
-                                            let percentage = Number(
-                                                                (j.current_position / j.end_position) * 100
-                                                             ).toFixed(1);
-                                            document.getElementById('percentage').textContent = `(${percentage}%)`;
-                                            let progressbar = $("#ldBar");
-                                            progressbar.progressbar({
-                                                // ceil to err on the side of displaying progress
-                                                value: Math.ceil((j.current_position / j.end_position) * 100)
-                                            })
-                                        }
-                                        return j;
-                                    })
-                            }
-
-                            // timer helper for deferring execution of next recursion step
-                            // "value" will be a function here
-                            function later(delay, value) {
-                                return new Promise(resolve => setTimeout(resolve, delay, value));
-                            }
-
-                            // control flow for mutual recursion
-                            async function execute(callback) {
-                                return await callback().then(async received => {
-                                    // NOTE: Sometimes it takes awhile for 'received.end_position' to initialize,
-                                    // particularly if the file size is > ~1GB (works fine at ~300mb).
-                                    // In that case, received.end_position is going to be undefined.
-                                    // So this will still execute and essentially wait until 'received.end_position'
-                                    // is defined, and will stop once received.current_position is equal to
-                                    // 'j.end_position' (because the file has been completely read and uploaded).
-                                    if (!(received.current_position === received.end_position)) {
-                                        return await later(1000, askForProgress).then(execute)
-                                    }
-                                })
-                            }
-
-                            // put the pieces together
-                            try {
-                                return await later(1000, askForProgress).then(execute);
-                            } catch (e) {
-                                console.error(e);
-                            }
-
-                        })
-
-                    document.getElementById('content_from_local_file').disabled = false;
-                    document.getElementById('percentage').style.display = "none";
-                    document.getElementById('spinner-text').style.display = "none";
-                    $("#ldBar").css('display', 'none')
-                    $("#ldBar").progressbar({
-                        value: 0
-                    })
-
-                } else {
-                    console.log("KGX " + kgx_file_content + " file is undefined?");
-                    window.alert("KGX " + kgx_file_content + " file is undefined");
-                    return;
-                }
-            }
-        }
-
-        async function DoneUploading(source) {
-            if (source.id === 'done_uploading') {
-                try {
-                    let a = document.createElement('a');
-                    a.href = "{{publish_file_set_action}}/{{kg_id}}/{{kg_version}}";
-                    document.body.appendChild(a);
-                    a.click();
-                    a.remove();
-                } catch(e) {
-                   console.log('DoneUploading error:', e);
-                }
-            }
-=======
                     // use mutual recursion to create a progress element that always updates the exact amount required
-
                     document.getElementById('percentage').textContent = `(0.0%)`;
 
                     // callback for mutual recursion
@@ -398,7 +221,6 @@
             console.log("KGX " + kgx_file_content + " file is undefined?");
             window.alert("KGX " + kgx_file_content + " file is undefined");
             return;
->>>>>>> 446d9e5d
         }
     }
 }
@@ -460,10 +282,7 @@
                         (*) Must be valid (possibly 'gzip' compressed) KGX-compliant TSV formatted 'edges' file.
                 </span>
             </div>
-<<<<<<< HEAD
             <p></p>
-=======
->>>>>>> 446d9e5d
             <!--
             <input type="radio" id="archive" name="kgx_file_content" value="archive">
             <label class="label" for="archive">KGX Archive</label>
@@ -478,11 +297,7 @@
                             KGX-compliant 'metadata.json' file.
                 </span>
             </div>
-<<<<<<< HEAD
             -->
-=======
-             -->
->>>>>>> 446d9e5d
     <p></p>
         </td>
         <td>
@@ -498,24 +313,15 @@
                 <span id="ldBar" style="background: transparent; height: 1em; display:inline">
                 </span>
                 <span id="percentage" class="progress-label" style="display:none;"></span>
-<<<<<<< HEAD
-                <span id="spinner-text" style="display:none;">Uploading, please don't navigate away from the page...</span>
-
-{#                <div id="spinner" class="spin"></div>#}
-=======
                 <span id="spinner-text" style="font-size: smaller; display:none;">
 Uploading file, please don't navigate away from the page...</span>
                <!-- div id="spinner" class="spin"></div -->
->>>>>>> 446d9e5d
+
 
             </span>
         </td>
     </tr>
-<<<<<<< HEAD
-    <!-- tr>
-=======
     <!-- <tr>
->>>>>>> 446d9e5d
         <td>
             <h4>Transfer from a URL</h4>
             <label for="content_url"><b>URL to File</b></label><br>
@@ -524,11 +330,7 @@
             <input id="file_name" type="text" onchange="SetFileName(this.value)"/><br>
             <button id="content_from_url" onclick="UploadFile(this)">Initiate Transfer</button>
         </td>
-<<<<<<< HEAD
-    </tr -->
-=======
     </tr> -->
->>>>>>> 446d9e5d
 </table>
 {% endblock %}
 {% block app_footer %}
