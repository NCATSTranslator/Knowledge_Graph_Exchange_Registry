{% extends "layout.html" %}
{% block scripts %}
    <script src="https://cdnjs.cloudflare.com/ajax/libs/jquery/3.6.0/jquery.min.js"></script>
    <script src="https://cdnjs.cloudflare.com/ajax/libs/jqueryui/1.12.1/jquery-ui.min.js"
            integrity="sha512-uto9mlQzrs59VwILcLiRYeLKPPbS/bT71da/OEBYEwcdNUk8jYIy+D176RYoop1Da+f9mvkYrmj5MCLZWEtQuA=="
            crossorigin="anonymous"></script>
    <link rel="stylesheet" type="text/css" href="https://raw.githubusercontent.com/loadingio/loading-bar/master/dist/loading-bar.css"/>
    <script type="text/javascript" src="https://raw.githubusercontent.com/loadingio/loading-bar/master/dist/loading-bar.js"></script>
    {#    Spinner   #}
    <style>
      .spin {
        display: none; /*default*/
        width: 1em;
        height: 24px;
        border: 3px solid rgba(255, 255, 255, .3);
        border-radius: 50%;
        border-top-color: #fff;
        animation: spin 1s ease-in-out infinite;
        -webkit-animation: spin 1s ease-in-out infinite;
      }
      @keyframes spin {
        to {
          -webkit-transform: rotate(360deg);
        }
      }
      @-webkit-keyframes spin {
        to {
          -webkit-transform: rotate(360deg);
        }
      }

    </style>
    <style>
        #ldBar .ui-progressbar-value {
            background-color: var(--nc-lk-1);
        }

        .progress-label {
            color: var(--nc-tx-2);
            padding-left: 16px;
        }
    </style>
    <script>
        /* UI Elements */
        // Progress Bar //
        $( "#ldBar" ).progressbar({
            value: 0,
        })
        $( "#ldBar" ).css('display', 'none')
        let content_name = 'unknown';
        function SetFileName(value) {
            // TODO: Sanitize content_names as per AWS Object Key naming guidelines?
            // https://docs.aws.amazon.com/AmazonS3/latest/userguide/object-keys.html
            content_name = value;
        }

        async function GetUrl(source) {
            // TODO: need a sensible heuristic here to guess a reasonable file name from a given content_url
            let url = new URL(source.value.trim());
            let pathname = url.pathname;
            if(pathname === '/') {
                content_name = Math.random().toString(16).substr(2, 8).toUpperCase()+".kgx";
            } else {
                content_name = pathname.split("/")[1];
            }
            document.getElementById("file_name").value = content_name;
            SetFileName(content_name)
        }

        async function UploadFile(source) {

            console.log("UploadFile(upload_mode: '" + source.id + "')");

            let formData = new FormData();

            formData.append("kg_id", "{{kg_id}}");
            formData.append("kg_version", "{{kg_version}}");

            let kfc_radio = document.querySelector("input[name=kgx_file_content]:checked");
            let kgx_file_content = kfc_radio ? kfc_radio.value : "";
            formData.append("kgx_file_content", kgx_file_content);

            if (!kgx_file_content) {
                window.alert("Please select KGX content type to be uploaded.");
                return;
            }

            if (kgx_file_content === "archive") {
                window.alert(
                    "Sorry, KGX 'tar.gz' compressed archives are not " +
                    "yet fully handled in the interface (coming soon!)");
                return;
            }

            formData.append("upload_mode", source.id);

            if (source.id === 'content_from_url') {

                // Transfer file from REST URL endpoint
                let content_url = document.getElementById('content_url').value;

                if (content_url) {
                    console.log("Content URL: '" + content_url + "')");
                    formData.append("content_url", content_url);
                } else {
                    console.log("KGX content file URL is undefined?");
                    window.alert("KGX content file URL is undefined");
                    return;
                }

            } else if (source.id === 'content_from_local_file') {

                let uploaded_file = document.getElementById('content_file').files[0];

                if (uploaded_file) {
                    console.log("KGX " + kgx_file_content + " file being uploaded: '" + uploaded_file.name + "'");
                    formData.append("uploaded_file", uploaded_file);

                    formData.append("content_name", uploaded_file.name);

                    document.getElementById('content_from_local_file').disabled = true;

                    document.getElementById('percentage').style.display = "inline-block";
                    document.getElementById('spinner-text').style.display = "inline-block";
                    $("#ldBar").css('display', 'block')

                    const url = new URL(window.location.href);
<<<<<<< HEAD
                    await fetch(
                            `{{upload_action}}/?kg_id=${url.searchParams.get("kg_id")}&kg_version=${url.searchParams.get("kg_version")}&kgx_file_content=${kgx_file_content}&upload_mode=${source.id}&content_name=${uploaded_file.name}`,
                        {
                            method: "GET",
                            credentials: "include"
                        }
                    )
                        .then(r => r.json())
                        .then(async result => {
                            formData.append('upload_token', result.upload_token)
                            fetch(`{{upload_action}}`, {
                                method: "POST",
                                body: formData,
                                credentials: "include"
                            })
                            return result.upload_token
                        })
                        .then(async upload_token => {

                            // use mutual recursion to create a progress element
                            // that always updates the exact amount required

                            document.getElementById('percentage').textContent = `(0.0%)`;

                            // callback for mutual recursion
                            async function askForProgress() {
                                return await fetch(
                                        `{{upload_action}}/progress?upload_token=${upload_token}`,
                                        {credentials: "include"}
                                    ).then(r => r.json())
                                    .then(j => {
                                        if(!!j.end_position) {
                                            let percentage = Number(
                                                                (j.current_position / j.end_position) * 100
                                                             ).toFixed(1);
                                            document.getElementById('percentage').textContent = `(${percentage}%)`;
                                            let progressbar = $("#ldBar");
                                            progressbar.progressbar({
                                                // ceil to err on the side of displaying progress
                                                value: Math.ceil((j.current_position / j.end_position) * 100)
                                            })
                                        }
                                        return j;
=======
                    let upload_action = '{{upload_action}}';
                    upload_action.concat(
                        `?kg_id=${url.searchParams.get("kg_id")}`,
                        `&kg_version=${url.searchParams.get("kg_version")}`,
                        `&kgx_file_content=${kgx_file_content}`,
                        `&upload_mode=${source.id}`,
                        `&content_name=${uploaded_file.name}`
                    );
                    await fetch(upload_action, {method: "GET", credentials: "include"})
                    .then(r => r.json())
                    .then(async result => {
                        formData.append('upload_token', result.upload_token)
                        fetch(`{{upload_action}}`, {method: "POST",body: formData,credentials: "include"})
                        return result.upload_token
                    })
                    .then(async upload_token => {

                        // use mutual recursion to create a progress element that always updates the exact amount required

                        document.getElementById('percentage').textContent = `(0.0%)`;

                        // callback for mutual recursion
                        async function askForProgress() {
                            return await fetch(`{{upload_action}}/progress?upload_token=${upload_token}`, { credentials: "include" })
                                .then(r => r.json())
                                .then(j => {
                                    let percentage = Number((j.current_position / j.end_position) * 100).toFixed(1);
                                    document.getElementById('percentage').textContent = `(${percentage}%)`;
                                    let progressbar = $( "#ldBar");
                                    progressbar.progressbar({
                                        // ceil to err on the side of displaying progress
                                        value: Math.ceil((j.current_position / j.end_position) * 100)
>>>>>>> 646a102b
                                    })
                            }

                            // timer helper for deferring execution of next recursion step
                            // "value" will be a function here
                            function later(delay, value) {
                                return new Promise(resolve => setTimeout(resolve, delay, value));
                            }

                            // control flow for mutual recursion
                            async function execute(callback) {
                                return await callback().then(async received => {
                                    // NOTE: Sometimes it takes awhile for 'received.end_position' to initialize,
                                    // particularly if the file size is > ~1GB (works fine at ~300mb).
                                    // In that case, received.end_position is going to be undefined.
                                    // So this will still execute and essentially wait until 'received.end_position'
                                    // is defined, and will stop once received.current_position is equal to
                                    // 'j.end_position' (because the file has been completely read and uploaded).
                                    if (!(received.current_position === received.end_position)) {
                                        return await later(1000, askForProgress).then(execute)
                                    }
                                })
                            }

                            // put the pieces together
                            try {
                                return await later(1000, askForProgress).then(execute);
                            } catch (e) {
                                console.error(e);
                            }

                        })

                    document.getElementById('content_from_local_file').disabled = false;
                    document.getElementById('percentage').style.display = "none";
                    document.getElementById('spinner-text').style.display = "none";
                    $("#ldBar").css('display', 'none')
                    $("#ldBar").progressbar({
                        value: 0
                    })

                } else {
                    console.log("KGX " + kgx_file_content + " file is undefined?");
                    window.alert("KGX " + kgx_file_content + " file is undefined");
                    return;
                }
            }
        }

        async function DoneUploading(source) {
            if (source.id === 'done_uploading') {
                try {
                    let a = document.createElement('a');
                    a.href = "{{publish_file_set_action}}/{{kg_id}}/{{kg_version}}";
                    document.body.appendChild(a);
                    a.click();
                    a.remove();
                } catch(e) {
                   console.log('DoneUploading error:', e);
                }
            }
        }
    </script>
{% endblock %}
{% block body %}{% endblock %}
{% block menu %}
{% include "logout.button" %}
{% include "home.button" %}
<div class="menu_item">
<button id="done_uploading" onclick="DoneUploading(this)">Done Uploading</button>
</div>
{% endblock %}
{% block title %}Upload Knowledge Graph<br>'{{kg_name}}'<br>Version '{{kg_version}}'{% endblock %}
{% block subtitle %}Submitted by '{{submitter}}'{% endblock %}
{% block content %}
<div class="subtitle"></div>
<table>
    <tr>
        <td rowspan="2">
            <h4>KGX Content Type</h4>
            <input type="radio" id="metadata" name="kgx_file_content" value="metadata" checked>
            <label  class="label" for="metadata">Metadata</label>
            <div class="tooltip">
                <img class="tooltip_target" src="images/help-icon.png" width="12" height="12"/>
                <span class="tooltiptext">
                    (*) Must be a valid KGX metadata JSON file generated from your dataset.
                </span>
            </div>
            <p></p>
            <input type="radio" id="nodes" name="kgx_file_content" value="nodes">
            <label class="label" for="nodes">Nodes</label>
            <div class="tooltip">
                <img class="tooltip_target" src="images/help-icon.png" width="12" height="12"/>
                <span class="tooltiptext">
                    (*) Must be valid (possibly 'gzip' compressed) KGX-compliant TSV formatted 'nodes' file.
                </span>
            </div>
            <p></p>
            <input type="radio" id="edges" name="kgx_file_content" value="edges">
            <label class="label" for="edges">Edges</label>
            <div class="tooltip">
                <img class="tooltip_target" src="images/help-icon.png" width="12" height="12"/>
                <span class="tooltiptext">
                        (*) Must be valid (possibly 'gzip' compressed) KGX-compliant TSV formatted 'edges' file.
                </span>
            </div>
            <p></p>
            <!--
            <input type="radio" id="archive" name="kgx_file_content" value="archive">
            <label class="label" for="archive">KGX Archive</label>
            <div class="tooltip">
                <img class="tooltip_target" src="images/help-icon.png" width="12" height="12"/>
                <span class="tooltiptext">
                        If a KGX Archive is given, then the local
                            uploaded file or a transfer from URL is assumed to be a gzip'd
                            compressed tar file with the name 'kge.tar.gz' containing one
                            of each of both a KGX-compliant 'nodes.tsv' and 'edges.tsv'
                            file for the knowledge graph, with or without an associated
                            KGX-compliant 'metadata.json' file.
                </span>
            </div>
            -->
    <p></p>
        </td>
        <td>
            <h4>Upload from your computer</h4>

            <p>Choose a KGX content type for uploading</p>

            <span>
                <label for="content_file"><b>Select File</b></label><br>
                <input id="content_file"  class="textbox" type="file" style="display: inline-block"/>
                <button id="content_from_local_file" onclick="UploadFile(this)" style="display: inline-block">
                    Upload
                </button>
                <br>
                <span id="ldBar" style="background: transparent; height: 1em; display:inline">
                </span>
                <span id="percentage" class="progress-label" style="display:none;"></span>
                <span id="spinner-text" style="display:none;">Uploading, please don't navigate away from the page...</span>

{#                <div id="spinner" class="spin"></div>#}

            </span>



        </td>
    </tr>
    <!-- tr>
        <td>
            <h4>Transfer from a URL</h4>

            <label for="content_url"><b>URL to File</b></label><br>
            <input id="content_url" type="text" oninput="GetUrl(this)"/>
            <br><label for="file_name"><b>File Name</b></label><br>
            <input id="file_name" type="text" onchange="SetFileName(this.value)"/><br>
            <button id="content_from_url" onclick="UploadFile(this)">Initiate Transfer</button>
        </td>
    </tr -->
</table>
{% endblock %}
{% block app_footer %}
(*) Read more about KGX formatted (meta-)data files
<a href="https://github.com/biolink/kgx/blob/master/data-preparation.md" target="_blank">here</a>
{% endblock %}<|MERGE_RESOLUTION|>--- conflicted
+++ resolved
@@ -125,25 +125,22 @@
                     $("#ldBar").css('display', 'block')
 
                     const url = new URL(window.location.href);
-<<<<<<< HEAD
-                    await fetch(
-                            `{{upload_action}}/?kg_id=${url.searchParams.get("kg_id")}&kg_version=${url.searchParams.get("kg_version")}&kgx_file_content=${kgx_file_content}&upload_mode=${source.id}&content_name=${uploaded_file.name}`,
-                        {
-                            method: "GET",
-                            credentials: "include"
-                        }
-                    )
-                        .then(r => r.json())
-                        .then(async result => {
-                            formData.append('upload_token', result.upload_token)
-                            fetch(`{{upload_action}}`, {
-                                method: "POST",
-                                body: formData,
-                                credentials: "include"
-                            })
-                            return result.upload_token
-                        })
-                        .then(async upload_token => {
+                    let upload_action = '{{upload_action}}';
+                    upload_action.concat(
+                        `?kg_id=${url.searchParams.get("kg_id")}`,
+                        `&kg_version=${url.searchParams.get("kg_version")}`,
+                        `&kgx_file_content=${kgx_file_content}`,
+                        `&upload_mode=${source.id}`,
+                        `&content_name=${uploaded_file.name}`
+                    );
+                    await fetch(upload_action, {method: "GET", credentials: "include"})
+                    .then(r => r.json())
+                    .then(async result => {
+                        formData.append('upload_token', result.upload_token)
+                        fetch(`{{upload_action}}`, {method: "POST",body: formData,credentials: "include"})
+                        return result.upload_token
+                    })
+                    .then(async upload_token => {
 
                             // use mutual recursion to create a progress element
                             // that always updates the exact amount required
@@ -169,40 +166,6 @@
                                             })
                                         }
                                         return j;
-=======
-                    let upload_action = '{{upload_action}}';
-                    upload_action.concat(
-                        `?kg_id=${url.searchParams.get("kg_id")}`,
-                        `&kg_version=${url.searchParams.get("kg_version")}`,
-                        `&kgx_file_content=${kgx_file_content}`,
-                        `&upload_mode=${source.id}`,
-                        `&content_name=${uploaded_file.name}`
-                    );
-                    await fetch(upload_action, {method: "GET", credentials: "include"})
-                    .then(r => r.json())
-                    .then(async result => {
-                        formData.append('upload_token', result.upload_token)
-                        fetch(`{{upload_action}}`, {method: "POST",body: formData,credentials: "include"})
-                        return result.upload_token
-                    })
-                    .then(async upload_token => {
-
-                        // use mutual recursion to create a progress element that always updates the exact amount required
-
-                        document.getElementById('percentage').textContent = `(0.0%)`;
-
-                        // callback for mutual recursion
-                        async function askForProgress() {
-                            return await fetch(`{{upload_action}}/progress?upload_token=${upload_token}`, { credentials: "include" })
-                                .then(r => r.json())
-                                .then(j => {
-                                    let percentage = Number((j.current_position / j.end_position) * 100).toFixed(1);
-                                    document.getElementById('percentage').textContent = `(${percentage}%)`;
-                                    let progressbar = $( "#ldBar");
-                                    progressbar.progressbar({
-                                        // ceil to err on the side of displaying progress
-                                        value: Math.ceil((j.current_position / j.end_position) * 100)
->>>>>>> 646a102b
                                     })
                             }
 
