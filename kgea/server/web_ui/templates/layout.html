--- conflicted
+++ resolved
@@ -4,11 +4,7 @@
     {% block head %}
 
     <meta http-equiv="Content-Type" content="text/html; charset=utf-8"/>
-<<<<<<< HEAD
     <link rel="stylesheet" href="https://code.jquery.com/ui/1.12.1/themes/base/jquery-ui.css">
-=======
-    <link rel="stylesheet" href="//code.jquery.com/ui/1.12.1/themes/base/jquery-ui.css">
->>>>>>> ac05458c
     <link rel="stylesheet" href="/css/styles.css">
     <link rel="stylesheet" href="https://cdn.jsdelivr.net/npm/@exampledev/new.css@1/new.min.css">
     <link rel="stylesheet" href="https://fonts.xz.style/serve/inter.css">
