--- conflicted
+++ resolved
@@ -3,12 +3,8 @@
 <head>
     {% block head %}
     <meta http-equiv="Content-Type" content="text/html; charset=utf-8"/>
-<<<<<<< HEAD
     <link rel="stylesheet" href="//code.jquery.com/ui/1.12.1/themes/base/jquery-ui.css">
-    <link rel="stylesheet" href="css/style.css">
-=======
     <link rel="stylesheet" href="css/styles.css">
->>>>>>> 8b983fb4
     <link rel="stylesheet" href="https://cdn.jsdelivr.net/npm/@exampledev/new.css@1/new.min.css">
     <link rel="stylesheet" href="https://fonts.xz.style/serve/inter.css">
     <title>Translator KGE Archive</title>
