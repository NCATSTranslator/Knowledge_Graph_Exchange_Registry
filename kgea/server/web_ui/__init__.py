from os import getenv, path
import logging

from kgea.server.web_services.kgea_session import KgeaSession

import jinja2
import aiohttp_jinja2
from aiohttp import web
import aiohttp_cors

from .kgea_ui_handlers import (
    kge_landing_page,
    kge_login,
    kge_client_authentication,
    get_kge_home,
    kge_logout,
    get_kge_registration_form,
    get_kge_file_upload_form
)


async def make_app():

    app = web.Application()

    # Configure Jinja2 template map
    templates_dir = path.join(path.dirname(__file__), 'templates')
    aiohttp_jinja2.setup(app, loader=jinja2.FileSystemLoader(templates_dir))

    app.router.add_get('/', kge_landing_page)
    app.router.add_get('/login', kge_login)
    app.router.add_get('/oauth2callback', kge_client_authentication)
    app.router.add_get('/home', get_kge_home)
    app.router.add_get('/logout', kge_logout)
    app.router.add_get('/register', get_kge_registration_form)
    app.router.add_get('/upload', get_kge_file_upload_form)

    app.router.add_static('/css/',
                          path=templates_dir + '/css',
                          name='css')

<<<<<<< HEAD
    # # Enable CORS for all origins.
    # cors = aiohttp_cors.setup(app, defaults={
    #     "*": aiohttp_cors.ResourceOptions(
    #         allow_credentials=True,
    #         expose_headers="*",
    #         allow_headers="*",
    #     )
    # })
    #
    # # Register all routers for CORS.
    # for route in list(app.router.routes()):
    #     cors.add(route)
=======
    app.router.add_static('/images/',
                          path=templates_dir + '/images',
                          name='images')
>>>>>>> 8b983fb4

    KgeaSession.init(app)
    
    return app


def main():
    
    # Master flag for local development runs bypassing
    # authentication and other production processes
    DEV_MODE = getenv('DEV_MODE', default=False)
    
    if DEV_MODE:
        logging.basicConfig(level=logging.DEBUG)

    web.run_app(make_app(), port=8090)

    KgeaSession.close_global_session()

<|MERGE_RESOLUTION|>--- conflicted
+++ resolved
@@ -38,8 +38,10 @@
     app.router.add_static('/css/',
                           path=templates_dir + '/css',
                           name='css')
+    app.router.add_static('/images/',
+                          path=templates_dir + '/images',
+                          name='images')
 
-<<<<<<< HEAD
     # # Enable CORS for all origins.
     # cors = aiohttp_cors.setup(app, defaults={
     #     "*": aiohttp_cors.ResourceOptions(
@@ -52,11 +54,6 @@
     # # Register all routers for CORS.
     # for route in list(app.router.routes()):
     #     cors.add(route)
-=======
-    app.router.add_static('/images/',
-                          path=templates_dir + '/images',
-                          name='images')
->>>>>>> 8b983fb4
 
     KgeaSession.init(app)
     
