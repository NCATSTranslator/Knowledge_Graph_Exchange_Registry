--- conflicted
+++ resolved
@@ -8,13 +8,9 @@
 swagger-ui-bundle >= 0.0.2
 python_dateutil >= 2.6.0
 setuptools >= 21.0.0
-<<<<<<< HEAD
-boto3
+
+# KGE specific
+boto3 >= 1.17.0
 botocore
 yaml
 flask
-=======
-
-# KGE specific
-boto3 >= 1.17.0
->>>>>>> ae9452f7
