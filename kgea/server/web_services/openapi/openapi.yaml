--- conflicted
+++ resolved
@@ -249,40 +249,7 @@
     post:
       operationId: upload_file
       requestBody:
-<<<<<<< HEAD
-        $ref: '#/components/requestBodies/inline_object_1'
-        content:
-          multipart/form-data:
-            encoding:
-              upload_token:
-                contentType: text/plain; charset=utf-8
-                style: form
-              uploaded_file:
-                contentType: text/csv, text/tab-separated-values, text/json
-                style: form
-            schema:
-              description: When 'content_from_local_file' mode wass indicated, then
-                this HTTP POST call to the /upload endpoint is expected, with the
-                upload token returned from the /upload GET call plus an  'uploaded_file'
-                parameter for the file to be uploaded.
-              properties:
-                upload_token:
-                  description: Upload token associated with a given file for Archive
-                    uploading as specified by a preceding /upload GET call.
-                  type: string
-                uploaded_file:
-                  description: File (blob) object to be uploaded.
-                  format: binary
-                  type: string
-              required:
-              - upload_token
-              - uploaded_file
-              type: object
-        description: Upload token plus data file resource for uploading.
-        required: true
-=======
         $ref: '#/components/requestBodies/UploadRequestBody'
->>>>>>> 003a39e8
         x-body-name: body
       responses:
         "201":
@@ -888,13 +855,6 @@
       - translator_component
       - translator_team
       type: object
-<<<<<<< HEAD
-    inline_object_1:
-      description: When 'content_from_local_file' mode wass indicated, then this HTTP
-        POST call to the /upload endpoint is expected, with the upload token returned
-        from the /upload GET call plus an  'uploaded_file' parameter for the file
-        to be uploaded.
-=======
     RegisterFileSetRequestBody:
       description: Versioned KGE File Set registration metadata.
       properties:
@@ -928,7 +888,6 @@
         by the `kgx_file_content' for KGX data files uploaded in the 'content_from_local_file'
         or 'content_from_url' modes set by the selected 'nodes' versus 'edges' radio
         button.
->>>>>>> 003a39e8
       properties:
         upload_token:
           description: Upload token associated with a given file for Archive uploading
