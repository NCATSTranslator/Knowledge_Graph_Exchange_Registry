openapi: 3.0.1
info:
  contact:
    email: richard.bruskiewich@delphinai.com
    name: Richard Bruskiewich
    x-role: responsible developer
    x-id: https://github.com/RichardBruskiewich
  description: OpenAPI for the NCATS Biomedical Translator Knowledge Graph Exchange
    Archive
  license:
    name: MIT 2.0
    url: https://en.wikipedia.org/wiki/MIT_License
  termsOfService: https://ncats.nih.gov/translator
  title: OpenAPI for the Biomedical Translator Knowledge Graph EXchange Archive. Although
    this API is SmartAPI compliant, it will not normally be visible in the Translator
    SmartAPI Registry since it is mainly meant to be accessed through Registry indexed
    KGE File Sets, which will have distinct entries in the Registry.
<<<<<<< HEAD
  version: 1.2.0-dev
=======
  version: 1.3-dev
>>>>>>> 73b0d248
  x-translator:
    component: SRI service
    team:
    - SRI
externalDocs:
  description: Documentation for the NCATS Biomedical Translator Knowledge Graph Exchange
    (KGE) Archive
  url: https://github.com/NCATSTranslator/Knowledge_Graph_Exchange_Registry
servers:
- description: Localhost URL for server, to be proxied to the real internet
  url: http://localhost:8080/archive
tags:
- description: Designates a NCATS Biomedical Data Translator component API
  name: translator
- description: Designates a Translator Knowledge Graph eXchange (KGE) Archive API
  name: kge
- description: Endpoints to access catalog of KGE file sets
  name: catalog
- description: Endpoints for KGE file set upload
  name: upload
- description: Endpoints to access version specific KGE file set content (meta-)data.
  name: content
paths:
  /catalog:
    get:
      operationId: get_knowledge_graph_catalog
      responses:
        "200":
          content:
            application/json:
              schema:
                additionalProperties:
                  $ref: '#/components/schemas/KgeFileSetEntry'
                description: Dictionary of available KGE File Sets, with a list of
                  (at least one) version. The keys of the dictionary are the internal
                  normalized identifiers ('kg_id') of the file sets.
                type: object
          description: Catalog of available KGE File Sets, their name and their versions.
      summary: Returns the catalog of available KGE File Sets
      tags:
      - catalog
      x-openapi-router-controller: kgea.server.web_services.controllers.catalog_controller
  /publish/{kg_id}/{fileset_version}:
    get:
      operationId: publish_file_set
      parameters:
      - description: KGE Knowledge Graph identifier for the knowledge graph for which
          data files are being accessed.
        explode: false
        in: path
        name: kg_id
        required: true
        schema:
          type: string
        style: simple
      - description: KGE File Set version identifier for the knowledge graph for which
          data files are being accessed.
        explode: false
        in: path
        name: fileset_version
        required: true
        schema:
          type: string
        style: simple
      responses:
        "302":
          description: After KGE File Set publication is triggered, user gets redirected
            to /home.
      summary: Publish a registered File Set
      tags:
      - catalog
      x-openapi-router-controller: kgea.server.web_services.controllers.catalog_controller
  /register/fileset:
    post:
      description: Register core metadata for a newly persisted file set version of
        a KGE persisted Knowledge Graph. Since this endpoint assumes a web session
        authenticated session user, this user is automatically designated as the 'owner'
        of the new versioned file set.
      operationId: register_file_set
      requestBody:
        $ref: '#/components/requestBodies/RegisterFileSetRequestBody'
        x-body-name: body
      responses:
        "201":
          content:
            application/json:
              schema:
                type: string
          description: New file set registration operation successfully completed.
        "400":
          content:
            application/json:
              schema:
                type: string
          description: Bad request. Request is invalid according to this OpenAPI schema
            OR a specific parameter is believed to be invalid somehow (or not just
            recognized).
      summary: Register core metadata for a distinctly versioned file set of a KGE
        Knowledge Graph
      tags:
      - catalog
      x-openapi-router-controller: kgea.server.web_services.controllers.catalog_controller
      x-codegen-request-body-name: body
  /register/graph:
    post:
      description: Register core metadata for a new KGE persisted Knowledge Graph.
        Since this endpoint assumes assumes a web session authenticated user, this
        user is automatically designated as the 'owner' of the new KGE graph.
      operationId: register_knowledge_graph
      requestBody:
        $ref: '#/components/requestBodies/RegisterGraphRequestBody'
        x-body-name: body
      responses:
        "201":
          content:
            application/json:
              schema:
                type: string
          description: New knowledge graph registration operation  successfully completed.
        "400":
          content:
            application/json:
              schema:
                type: string
          description: Bad request. Request is invalid according to this OpenAPI schema
            OR a specific parameter is believed to be invalid somehow (or not just
            recognized).
      summary: Register core metadata for a distinct KGE Knowledge Graph
      tags:
      - catalog
      x-openapi-router-controller: kgea.server.web_services.controllers.catalog_controller
      x-codegen-request-body-name: body
  /transfer:
    get:
      description: Direct file from URL transfer of (meta-)data files to a specific
        KGE File Set version, belonging to a specific Knowledge Graph. The 'content_url'
        parameter is taken as a REST endpoint of a file to be transferred into the
        Archive (http authentication not yet supported, therefore, the URL should
        provide for unauthenticated access). The 'content_name' is set the file name
        to be assigned to the file within the KGE Archive. The specific KGX file content
        of the current upload file is set by the `kgx_file_content' for KGX data files
        uploaded as set by the selected 'metadata', 'nodes' or 'edges' radio button.
      operationId: transfer_from_url
      parameters:
      - description: KGE File Set identifier for the knowledge graph for which data
          file metadata are being accessed
        explode: true
        in: query
        name: kg_id
        required: true
        schema:
          type: string
        style: form
      - description: Specific version of KGE File Set for the knowledge graph for
          which data file metadata are being accessed
        explode: true
        in: query
        name: fileset_version
        required: true
        schema:
          type: string
        style: form
      - description: Tags the upload as either 'metadata', 'nodes', 'edges' or 'archive'.
        explode: true
        in: query
        name: kgx_file_content
        required: true
        schema:
          type: string
        style: form
      - description: (Optional) URL to a web based file resource to be directly uploaded
          to the KGE Archive from it's server.
        explode: true
        in: query
        name: content_url
        required: true
        schema:
          type: string
        style: form
      - description: The file name of the data set to be uploaded.
        explode: true
        in: query
        name: content_name
        required: true
        schema:
          type: string
        style: form
      responses:
        "200":
          content:
            application/json:
              schema:
                $ref: '#/components/schemas/UploadTokenObject'
          description: Transfer initiated successfully, returning associated object
            key. Note that the transfer itself may not yet be completed (especially
            if it is a huge file) so the associated archive may not yet be accessible
            for downloading.
        "404":
          content:
            application/json:
              schema:
                type: string
          description: Knowledge graph or KGE File Set version is unknown (not registered).
        "400":
          content:
            application/json:
              schema:
                type: string
          description: Bad request. Request is invalid according to this OpenAPI schema
            OR a specific parameter is believed to be invalid somehow (or just not
            recognized).
      summary: Trigger direct URL file transfer of a specific file of a KGE File Set.
      tags:
      - upload
      x-openapi-router-controller: kgea.server.web_services.controllers.upload_controller
  /upload:
    get:
      description: Uploading of (meta-)data files to a specific KGE File Set version,
        belonging to a specified Knowledge Graph. The files are assumed to be html
        form file "blob" objects. The 'get' only sets up the file uploading (with
        progress indications). A follow-up HTTP POST call to the /upload endpoint
        is expected, with the 'upload token' returned from this call and an 'uploaded_file'
        parameter set to the file to be uploaded.  The 'content_name' should be set
        either to the file name. The specific KGX file content of the current upload
        file is set by the `kgx_file_content' for KGX data files uploaded as set by
        the selected 'metadata', 'nodes' or 'edges' radio button.
      operationId: setup_upload_context
      parameters:
      - description: KGE File Set identifier for the knowledge graph for which data
          file metadata are being accessed
        explode: true
        in: query
        name: kg_id
        required: true
        schema:
          type: string
        style: form
      - description: Specific version of KGE File Set for the knowledge graph for
          which data file metadata are being accessed
        explode: true
        in: query
        name: fileset_version
        required: true
        schema:
          type: string
        style: form
      - description: Tags the upload as either 'metadata', 'nodes', 'edges' or 'archive'.
        explode: true
        in: query
        name: kgx_file_content
        required: true
        schema:
          type: string
        style: form
      - description: The file name of the data set to be uploaded.
        explode: true
        in: query
        name: content_name
        required: true
        schema:
          type: string
        style: form
      responses:
        "200":
          content:
            application/json:
              schema:
                $ref: '#/components/schemas/UploadTokenObject'
          description: Upload configuration successful, returning associated object
            key.
        "404":
          content:
            application/json:
              schema:
                type: string
          description: Knowledge graph or KGE File Set version is unknown (not registered).
        "400":
          content:
            application/json:
              schema:
                type: string
          description: Bad request. Request is invalid according to this OpenAPI schema
            OR a specific parameter is believed to be invalid somehow (or just not
            recognized).
      summary: Configure form upload context for a specific file of a KGE File Set.
      tags:
      - upload
      x-openapi-router-controller: kgea.server.web_services.controllers.upload_controller
    post:
      operationId: upload_file
      requestBody:
        $ref: '#/components/requestBodies/UploadRequestBody'
        x-body-name: body
      responses:
        "201":
          content:
            application/json:
              schema:
                type: string
          description: Upload successfully completed.
        "404":
          content:
            application/json:
              schema:
                type: string
          description: Knowledge graph or requested KGE File Set version is unknown.
        "400":
          content:
            application/json:
              schema:
                type: string
          description: Bad request. Request is invalid according to this OpenAPI schema
            OR a specific parameter is believed to be invalid somehow (or just not
            recognized).
      summary: Uploading of a specified file from a local computer.
      tags:
      - upload
      x-openapi-router-controller: kgea.server.web_services.controllers.upload_controller
      x-codegen-request-body-name: body
  /upload/progress:
    get:
      description: Poll the status of a given upload process.
      operationId: get_upload_status
      parameters:
      - description: Upload token associated with a given file for uploading to the
          Archive as specified by a preceding /upload GET call.
        explode: true
        in: query
        name: upload_token
        required: true
        schema:
          type: string
        style: form
      responses:
        "200":
          content:
            application/json:
              schema:
                $ref: '#/components/schemas/UploadProgressToken'
          description: Details about the status of a file upload operation.
        "404":
          content:
            application/json:
              schema:
                type: string
          description: Specified object key is unknown (not registered).
        "400":
          content:
            application/json:
              schema:
                type: string
          description: Bad request. Request is invalid according to this OpenAPI schema
            OR a specific parameter is believed to be invalid somehow (or just not
            recognized).
      summary: Get the progress of uploading for a specific file of a KGE File Set.
      tags:
      - upload
      x-openapi-router-controller: kgea.server.web_services.controllers.upload_controller
  /{kg_id}/{fileset_version}/download:
    get:
      operationId: download_file_set_archive
      parameters:
      - description: Identifier of the knowledge graph of the KGE File Set a file
          set version for which is being accessed.
        explode: false
        in: path
        name: kg_id
        required: true
        schema:
          type: string
        style: simple
      - description: Version of file set of the knowledge graph being accessed.
        explode: false
        in: path
        name: fileset_version
        required: true
        schema:
          type: string
        style: simple
      responses:
        "200":
          content:
            application/gzip:
              schema:
                format: binary
                type: string
          description: A KGE File Set as a gzip compressed tar archive of KGX compliant
            files plus an associated metadata json file
        "404":
          content:
            application/json:
              schema:
                type: string
          description: Knowledge graph or requested KGE File Set version is unknown.
        "400":
          content:
            application/json:
              schema:
                type: string
          description: Bad request. Request is invalid according to this OpenAPI schema
            OR a specific parameter is believed to be invalid somehow (or just not
            recognized).
      summary: Returns specified KGE File Set as a gzip compressed tar archive
      tags:
      - content
      x-openapi-router-controller: kgea.server.web_services.controllers.content_controller
  /{kg_id}/{fileset_version}/meta_knowledge_graph:
    get:
      operationId: meta_knowledge_graph
      parameters:
      - description: KGE File Set identifier for the knowledge graph for which graph
          metadata is being accessed.
        explode: false
        in: path
        name: kg_id
        required: true
        schema:
          type: string
        style: simple
      - description: Version of KGE File Set for a given knowledge graph.
        explode: false
        in: path
        name: fileset_version
        required: true
        schema:
          type: string
        style: simple
      - description: 'Boolean flag indicating whether data is to be downloaded as
          an attachment or rather if a signed URL (string) is to be returned to the
          caller, for direct access to the data file (default: true).'
        explode: true
        in: query
        name: downloading
        required: false
        schema:
          type: boolean
        style: form
      responses:
        "200":
          content:
            application/json:
              schema:
                $ref: '#/components/schemas/MetaKnowledgeGraph'
          description: Returns meta knowledge graph representation of this KGX knowledge
            graph.
        "404":
          content:
            application/json:
              schema:
                type: string
          description: Knowledge graph or requested KGE File Set version is unknown.
        "400":
          content:
            application/json:
              schema:
                type: string
          description: Bad request. Request is invalid according to this OpenAPI schema
            OR a specific parameter is believed to be invalid somehow (or just not
            recognized).
      summary: Meta knowledge graph representation of this KGX knowledge graph.
      tags:
      - content
      x-openapi-router-controller: kgea.server.web_services.controllers.content_controller
  /{kg_id}/{fileset_version}/metadata:
    get:
      operationId: get_file_set_metadata
      parameters:
      - description: KGE File Set identifier for the knowledge graph for which data
          file metadata are being accessed
        explode: false
        in: path
        name: kg_id
        required: true
        schema:
          type: string
        style: simple
      - description: Specific version of KGE File Set for the knowledge graph for
          which data file metadata are being accessed
        explode: false
        in: path
        name: fileset_version
        required: true
        schema:
          type: string
        style: simple
      responses:
        "200":
          content:
            application/json:
              schema:
                $ref: '#/components/schemas/KgeMetadata'
          description: Provider and content metadata relating to the given version
            of a specified KGE File Set.
        "404":
          content:
            application/json:
              schema:
                type: string
          description: Knowledge graph or requested KGE File Set version is unknown.
        "400":
          content:
            application/json:
              schema:
                type: string
          description: Bad request. Request is invalid according to this OpenAPI schema
            OR a specific parameter is believed to be invalid somehow (or just not
            recognized).
      summary: Get provider and content metadata for a specified KGE File Set version.
      tags:
      - content
      x-openapi-router-controller: kgea.server.web_services.controllers.content_controller
  /{kg_id}/{fileset_version}/sha1hash:
    get:
      operationId: download_file_set_archive_sha1hash
      parameters:
      - description: Identifier of the knowledge graph of the KGE File Set a file
          set version for which is being accessed.
        explode: false
        in: path
        name: kg_id
        required: true
        schema:
          type: string
        style: simple
      - description: Version of file set of the knowledge graph being accessed.
        explode: false
        in: path
        name: fileset_version
        required: true
        schema:
          type: string
        style: simple
      responses:
        "200":
          content:
            application/gzip:
              schema:
                format: binary
                type: string
          description: A small text file containing the SHA1 hash of its associated
            KGE File Set gzip compressed tar archive.
        "404":
          content:
            application/json:
              schema:
                type: string
          description: Knowledge graph or requested KGE File Set version is unknown.
        "400":
          content:
            application/json:
              schema:
                type: string
          description: Bad request. Request is invalid according to this OpenAPI schema
            OR a specific parameter is believed to be invalid somehow (or just not
            recognized).
      summary: Returns SHA1 hash of the current KGE File Set as a small text file.
      tags:
      - content
      x-openapi-router-controller: kgea.server.web_services.controllers.content_controller
components:
  requestBodies:
    RegisterGraphRequestBody:
      content:
        application/x-www-form-urlencoded:
          schema:
            $ref: '#/components/schemas/RegisterGraphRequestBody'
      required: true
    RegisterFileSetRequestBody:
      content:
        application/x-www-form-urlencoded:
          schema:
            $ref: '#/components/schemas/RegisterFileSetRequestBody'
      required: true
    UploadRequestBody:
      content:
        multipart/form-data:
          schema:
            $ref: '#/components/schemas/UploadRequestBody'
      description: KGE File Set metadata or data file submitted
      required: true
  schemas:
    KgeFileSetEntry:
      description: Basic KGE Archive catalog entry indexing a KGE File Set.
      properties:
        name:
          description: Human readable KGE File Set name ('kg_name')
          example: Semantic Medline Database
          title: name
          type: string
        versions:
          description: List of versions ('fileset_version') of a KGE File Set
          example:
          - "4.1"
          - "4.2"
          - "4.3"
          items:
            type: string
          minItems: 1
          title: versions
          type: array
      title: KgeFileSetEntry
      type: object
    KgeMetadata:
      description: KGE File Set provider and content metadata, including the inventory
        of associated files.
      example:
        provider:
          kg_name: Semantic Medline Database
          license_name: Creative-Commons-4.0
          translator_team: RENCI
          kg_description: Curated Biolink Model-compliant knowledge graph subset of
            the Semantic Medline Database
          terms_of_service: https://ncats.nih.gov/translator
          kg_id: semantic_medline_database
          submitter_name: John Smith
          submitter_email: jsmith@knowledge.org
          translator_component: KP
          license_url: https://creativecommons.org/licenses/by/4.0/legalcode
        fileset:
          fileset_version: "1.0"
          date_stamp: 2000-01-23
          biolink_model_release: 2.0.2
          size: 6.0274563
          contents:
            nodes:
              key:
                id_prefixes:
                - CHEMBL.COMPOUND
                - INCHIKEY
                count: 0
                count_by_source:
                  ChEMBL: 1234
            edges:
            - predicate: biolink:interacts_with
              subject: biolink:PhenotypicFeature
              count: 6
              relations:
              - inhibits
              - activates
              count_by_source:
                ChEMBL: 1234
              object: biolink:PhenotypicFeature
            - predicate: biolink:interacts_with
              subject: biolink:PhenotypicFeature
              count: 6
              relations:
              - inhibits
              - activates
              count_by_source:
                ChEMBL: 1234
              object: biolink:PhenotypicFeature
          files:
          - file_type: file_type
            original_name: original_name
            assigned_name: assigned_name
            file_size: 0.8008282
            errors:
            - errors
            - errors
          - file_type: file_type
            original_name: original_name
            assigned_name: assigned_name
            file_size: 0.8008282
            errors:
            - errors
            - errors
          submitter_name: John Smith
          submitter_email: jsmith@knowledge.org
      properties:
        provider:
          $ref: '#/components/schemas/KgeProviderMetadata'
        fileset:
          $ref: '#/components/schemas/KgeFileSetMetadata'
      title: KgeMetadata
      type: object
    KgeProviderMetadata:
      description: KGE File Set provider and content metadata, including the inventory
        of associated files.
      example:
        kg_name: Semantic Medline Database
        license_name: Creative-Commons-4.0
        translator_team: RENCI
        kg_description: Curated Biolink Model-compliant knowledge graph subset of
          the Semantic Medline Database
        terms_of_service: https://ncats.nih.gov/translator
        kg_id: semantic_medline_database
        submitter_name: John Smith
        submitter_email: jsmith@knowledge.org
        translator_component: KP
        license_url: https://creativecommons.org/licenses/by/4.0/legalcode
      properties:
        kg_id:
          description: Identifier of the knowledge graph that the metadata describes.
          example: semantic_medline_database
          title: kg_id
          type: string
        kg_name:
          description: Semantic Medline Database.
          example: Semantic Medline Database
          title: kg_name
          type: string
        kg_description:
          description: Identifier of the knowledge graph that the metadata describes.
          example: Curated Biolink Model-compliant knowledge graph subset of the Semantic
            Medline Database
          title: kg_description
          type: string
        translator_component:
          description: Type of Translator component generating the knowledge graph
            (i.e. KP, ARA, SRI).
          example: KP
          title: translator_component
          type: string
        translator_team:
          description: Translator team providing the knowledge graph data.
          example: RENCI
          title: translator_team
          type: string
        submitter_name:
          description: Name of the submitter/owner of the knowledge graph provider
          example: John Smith
          title: submitter_name
          type: string
        submitter_email:
          description: Email address for the submitter/owner of the knowledge graph
            provider.
          example: jsmith@knowledge.org
          title: submitter_email
          type: string
        license_name:
          description: Name of Knowledge Graph data use license.
          example: Creative-Commons-4.0
          title: license_name
          type: string
        license_url:
          description: URL to Knowledge Graph license data use description.
          example: https://creativecommons.org/licenses/by/4.0/legalcode
          title: license_url
          type: string
        terms_of_service:
          description: URL to Knowledge Graph data use "terms of service".
          example: https://ncats.nih.gov/translator
          title: terms_of_service
          type: string
      title: KgeProviderMetadata
      type: object
    KgeFileSetMetadata:
      description: Metadata including content metadata and the inventory of associated
        files, for a specific version of KGE File Set.
      example:
        fileset_version: "1.0"
        date_stamp: 2000-01-23
        biolink_model_release: 2.0.2
        size: 6.0274563
        contents:
          nodes:
            key:
              id_prefixes:
              - CHEMBL.COMPOUND
              - INCHIKEY
              count: 0
              count_by_source:
                ChEMBL: 1234
          edges:
          - predicate: biolink:interacts_with
            subject: biolink:PhenotypicFeature
            count: 6
            relations:
            - inhibits
            - activates
            count_by_source:
              ChEMBL: 1234
            object: biolink:PhenotypicFeature
          - predicate: biolink:interacts_with
            subject: biolink:PhenotypicFeature
            count: 6
            relations:
            - inhibits
            - activates
            count_by_source:
              ChEMBL: 1234
            object: biolink:PhenotypicFeature
        files:
        - file_type: file_type
          original_name: original_name
          assigned_name: assigned_name
          file_size: 0.8008282
          errors:
          - errors
          - errors
        - file_type: file_type
          original_name: original_name
          assigned_name: assigned_name
          file_size: 0.8008282
          errors:
          - errors
          - errors
        submitter_name: John Smith
        submitter_email: jsmith@knowledge.org
      properties:
        biolink_model_release:
          description: Biolink Model released associated with the file set.
          example: 2.0.2
          title: biolink_model_release
          type: string
        fileset_version:
          description: Version identifier of the file set.
          example: "1.0"
          title: fileset_version
          type: string
        date_stamp:
          description: Date stamp of the file set.
          format: date
          title: date_stamp
          type: string
        submitter_name:
          description: Name of the submitter of the KGE FileSet
          example: John Smith
          title: submitter_name
          type: string
        submitter_email:
          description: Email address for the submitter.
          example: jsmith@knowledge.org
          title: submitter_email
          type: string
        status:
          $ref: '#/components/schemas/KgeFileSetStatusCode'
        files:
          description: Annotated list of files within a given file set.
          items:
            $ref: '#/components/schemas/KgeFile'
          title: files
          type: array
        size:
          description: approximate aggregate size of data files in the file set (megabytes)
          format: float
          title: size
          type: number
        contents:
          $ref: '#/components/schemas/MetaKnowledgeGraph'
      title: KgeFileSetMetadata
      type: object
    KgeFileSetStatusCode:
      description: Code for status of processing for a KGE File Set.
      enum:
      - Created
      - Loaded
      - Processing
      - Validated
      - Error
      title: KgeFileSetStatusCode
      type: string
    KgeFile:
      additionalProperties: false
      description: Annotated file in a KGE File Set.
      example:
        file_type: file_type
        original_name: original_name
        assigned_name: assigned_name
        file_size: 0.8008282
        errors:
        - errors
        - errors
      properties:
        original_name:
          description: original name of file (as uploaded)
          title: original_name
          type: string
        assigned_name:
          description: assigned name of file (by archive, for export)
          title: assigned_name
          type: string
        file_type:
          description: Designates if the file is (content or file set) meta-, node
            or edge data
          title: file_type
          type: string
        file_size:
          description: size of file in megabytes
          format: float
          title: file_size
          type: number
        kgx_compliance_status:
          $ref: '#/components/schemas/KgxCompliance'
        errors:
          description: if 'non-compliant' file, list of error messags
          items:
            type: string
          title: errors
          type: array
      required:
      - assigned_name
      - file_size
      - file_type
      - kgx_compliance_status
      - original_name
      title: KgeFile
      type: object
    KgxCompliance:
      description: KGX compliance status of a specific KGE File.
      enum:
      - Assessing
      - Compliant
      - Non-Compliant
      title: KgxCompliance
      type: string
    UploadTokenObject:
      additionalProperties: false
      description: Upload token associated with a file for uploading into a KGE File
        Set.
      example:
        upload_token: upload_token
      properties:
        upload_token:
          description: Upload object key returned, for use in a local file upload
            and/or in  in progress monitoring of a local upload or a URL-specified
            file transfer.
          title: upload_token
          type: string
      required:
      - upload_token
      title: UploadTokenObject
      type: object
    UploadProgressToken:
      additionalProperties: false
      description: Token tracking the upload progress of a file into a KGE File Set.
      example:
        upload_token: upload_token
        current_position: 0
        end_position: 6
      properties:
        upload_token:
          description: Upload token associated with a given uploading file.
          title: upload_token
          type: string
        current_position:
          description: Number of bytes uploaded so far.
          title: current_position
          type: integer
        end_position:
          description: Total expected bytes to be uploaded.
          title: end_position
          type: integer
      required:
      - current_position
      - end_position
      - upload_token
      title: UploadProgressToken
      type: object
    BiolinkEntity:
      description: Compact URI (CURIE) for a Biolink class, biolink:NamedThing or
        a child thereof. The CURIE must use the prefix 'biolink:' followed by the
        PascalCase class name.
      example: biolink:PhenotypicFeature
      externalDocs:
        description: Biolink model entities
        url: https://biolink.github.io/biolink-model/docs/NamedThing.html
      pattern: ^biolink:[A-Z][a-zA-Z]*$
      title: BiolinkEntity
      type: string
    BiolinkPredicate:
      description: CURIE for a Biolink 'predicate' slot, taken from the Biolink slot
        ('is_a') hierarchy rooted in biolink:related_to (snake_case). This predicate
        defines the Biolink relationship between the subject and object nodes of a
        biolink:Association defining a knowledge graph edge.
      example: biolink:interacts_with
      externalDocs:
        description: Biolink model predicates
        url: https://biolink.github.io/biolink-model/docs/related_to.html
      pattern: ^biolink:[a-z][a-z_]*$
      title: BiolinkPredicate
      type: string
    MetaKnowledgeGraph:
      description: Knowledge-map representation of this KGX knowledge graph.
      example:
        nodes:
          key:
            id_prefixes:
            - CHEMBL.COMPOUND
            - INCHIKEY
            count: 0
            count_by_source:
              ChEMBL: 1234
        edges:
        - predicate: biolink:interacts_with
          subject: biolink:PhenotypicFeature
          count: 6
          relations:
          - inhibits
          - activates
          count_by_source:
            ChEMBL: 1234
          object: biolink:PhenotypicFeature
        - predicate: biolink:interacts_with
          subject: biolink:PhenotypicFeature
          count: 6
          relations:
          - inhibits
          - activates
          count_by_source:
            ChEMBL: 1234
          object: biolink:PhenotypicFeature
      properties:
        nodes:
          additionalProperties:
            $ref: '#/components/schemas/MetaNode'
          description: Collection of node categories provided by this KGX knowledge
            graph, indexed by Biolink class CURIEs.
          title: nodes
          type: object
        edges:
          description: List of edges/predicates provided by this KGX knowledge graph.
          items:
            $ref: '#/components/schemas/MetaEdge'
          minItems: 1
          title: edges
          type: array
      title: MetaKnowledgeGraph
      type: object
    MetaNode:
      additionalProperties: false
      description: Description of a node category provided by this KGX knowledge graph.
      example:
        id_prefixes:
        - CHEMBL.COMPOUND
        - INCHIKEY
        count: 0
        count_by_source:
          ChEMBL: 1234
      properties:
        id_prefixes:
          description: List of CURIE prefixes for the node category that this TRAPI
            web service understands and accepts on the input.
          example:
          - CHEMBL.COMPOUND
          - INCHIKEY
          items:
            type: string
          minItems: 1
          title: id_prefixes
          type: array
        count:
          description: Total number of node instances of this node category known
            to this KGX knowledge graph, or -1 if the number is not known.
          title: count
          type: integer
        count_by_source:
          additionalProperties:
            type: integer
          description: Number of node instances by their source
          example:
            ChEMBL: 1234
          title: count_by_source
          type: object
      required:
      - id_prefixes
      title: MetaNode
      type: object
    MetaEdge:
      additionalProperties: false
      description: Edge in a meta knowledge map describing relationship between a
        subject Biolink class and an object Biolink class.
      example:
        predicate: biolink:interacts_with
        subject: biolink:PhenotypicFeature
        count: 6
        relations:
        - inhibits
        - activates
        count_by_source:
          ChEMBL: 1234
        object: biolink:PhenotypicFeature
      properties:
        subject:
          description: Compact URI (CURIE) for a Biolink class, biolink:NamedThing
            or a child thereof. The CURIE must use the prefix 'biolink:' followed
            by the PascalCase class name.
          example: biolink:PhenotypicFeature
          externalDocs:
            description: Biolink model entities
            url: https://biolink.github.io/biolink-model/docs/NamedThing.html
          pattern: ^biolink:[A-Z][a-zA-Z]*$
          title: BiolinkEntity
          type: string
        predicate:
          description: CURIE for a Biolink 'predicate' slot, taken from the Biolink
            slot ('is_a') hierarchy rooted in biolink:related_to (snake_case). This
            predicate defines the Biolink relationship between the subject and object
            nodes of a biolink:Association defining a knowledge graph edge.
          example: biolink:interacts_with
          externalDocs:
            description: Biolink model predicates
            url: https://biolink.github.io/biolink-model/docs/related_to.html
          pattern: ^biolink:[a-z][a-z_]*$
          title: BiolinkPredicate
          type: string
        object:
          description: Compact URI (CURIE) for a Biolink class, biolink:NamedThing
            or a child thereof. The CURIE must use the prefix 'biolink:' followed
            by the PascalCase class name.
          example: biolink:PhenotypicFeature
          externalDocs:
            description: Biolink model entities
            url: https://biolink.github.io/biolink-model/docs/NamedThing.html
          pattern: ^biolink:[A-Z][a-zA-Z]*$
          title: BiolinkEntity
          type: string
        relations:
          description: Low-level relations from the underlying source.
          example:
          - inhibits
          - activates
          items:
            type: string
          title: relations
          type: array
        count:
          description: Total number of edge instances of this (subject, predicate,
            object) triple known to this KGX knowledge graph, or -1 if the number
            is not known.
          title: count
          type: integer
        count_by_source:
          additionalProperties:
            type: integer
          description: Number of edge instances by their source.
          example:
            ChEMBL: 1234
          title: count_by_source
          type: object
      required:
      - object
      - predicate
      - subject
      title: MetaEdge
      type: object
    RegisterGraphRequestBody:
      description: KGE Knowledge Graph registration metadata.
      properties:
        translator_component:
          type: string
        translator_team:
          type: string
        kg_name:
          type: string
        kg_description:
          type: string
        license_name:
          type: string
        license_url:
          type: string
        terms_of_service:
          type: string
      required:
      - kg_name
      - translator_component
      - translator_team
      type: object
    RegisterFileSetRequestBody:
      description: Versioned KGE File Set registration metadata.
      properties:
        kg_id:
          type: string
        biolink_model_release:
          type: string
        fileset_major_version:
          type: integer
        fileset_minor_version:
          type: integer
        date_stamp:
          format: date
          type: string
      required:
      - biolink_model_release
      - date_stamp
      - fileset_major_version
      - fileset_minor_version
      - kg_id
      type: object
    UploadRequestBody:
      description: Uploading form posting of (meta-)data files to a specific KGE File
        Set version, belonging to a specific Knowledge Graph. The 'upload_mode' argument
        specifies the category and/or mode as one of 'metadata', 'content_from_local_file'
        or 'content_from_url'. If 'metadata' or 'content_from_local_file' are indicated,
        then the 'uploaded_file' parameter should be set to the file to be uploaded.
        If 'upload_mode' is set to 'content_from_url' then the 'content_url' parameter
        is taken as a REST endpoint of the file to be transferred into the Archive
        (authentication not yet supported - URL should provide unauthenticated access).
        The 'content_name' should be set either to the file name of the 'metadata'
        or 'content_from_local_file', or url transfers, set by inference or as specified
        by the caller (especially if the 'content_url' doesn't resolve to a definitive
        file name). The specific KGX file content of the current upload file is set
        by the `kgx_file_content' for KGX data files uploaded in the 'content_from_local_file'
        or 'content_from_url' modes set by the selected 'nodes' versus 'edges' radio
        button.
      properties:
        kg_id:
          type: string
        fileset_version:
          type: string
        kgx_file_content:
          type: string
        upload_mode:
          type: string
        content_name:
          type: string
        content_url:
          type: string
        uploaded_file:
          format: binary
          type: string
      required:
      - content_name
      - fileset_version
      - kg_id
      - kgx_file_content
      - upload_mode
      type: object<|MERGE_RESOLUTION|>--- conflicted
+++ resolved
@@ -1,4 +1,4 @@
-openapi: 3.0.1
+openapi: 3.1.1
 info:
   contact:
     email: richard.bruskiewich@delphinai.com
@@ -15,11 +15,7 @@
     this API is SmartAPI compliant, it will not normally be visible in the Translator
     SmartAPI Registry since it is mainly meant to be accessed through Registry indexed
     KGE File Sets, which will have distinct entries in the Registry.
-<<<<<<< HEAD
-  version: 1.2.0-dev
-=======
   version: 1.3-dev
->>>>>>> 73b0d248
   x-translator:
     component: SRI service
     team:
