--- conflicted
+++ resolved
@@ -499,27 +499,27 @@
 
     """
 
-<<<<<<< HEAD
+# <<<<<<< HEAD
     session = await get_session(request)
     if not session.empty:
-=======
-        elif upload_mode == 'content_from_local_file':
-
-            """
-            Although earlier on I experimented with approaches that streamed directly into an archive,
-            it failed for what should have been obvious reasons: gzip is non-commutative, so without unpacking
-            then zipping up consecutively uploaded files I can't add new gzip files to the package after compression.
-            
-            So for now we're just streaming into the bucket, only archiving when required - on download.
-            """
-
-            uploaded_file_object_key = upload_file_multipart(
-                data_file=uploaded_file.file,  # The raw file object (e.g. as a byte stream)
-                file_name=content_name,        # The new name for the file
-                bucket=_KGEA_APP_CONFIG['bucket'],
-                object_location=file_set_location
-            )
->>>>>>> 3be9de2e
+# =======
+#         elif upload_mode == 'content_from_local_file':
+#
+#             """
+#             Although earlier on I experimented with approaches that streamed directly into an archive,
+#             it failed for what should have been obvious reasons: gzip is non-commutative, so without unpacking
+#             then zipping up consecutively uploaded files I can't add new gzip files to the package after compression.
+#
+#             So for now we're just streaming into the bucket, only archiving when required - on download.
+#             """
+#
+#             uploaded_file_object_key = upload_file_multipart(
+#                 data_file=uploaded_file.file,  # The raw file object (e.g. as a byte stream)
+#                 file_name=content_name,        # The new name for the file
+#                 bucket=_KGEA_APP_CONFIG['bucket'],
+#                 object_location=file_set_location
+#             )
+# >>>>>>> master
 
         progress_token = UploadProgressToken(object_key=object_key)
         response = web.json_response(progress_token)
