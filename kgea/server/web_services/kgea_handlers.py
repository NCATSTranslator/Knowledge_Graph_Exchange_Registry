from os import getenv
from pathlib import Path
from typing import List

from multidict import MultiDict

try:
    from yaml import CLoader as Loader, CDumper as Dumper
except ImportError:
    from yaml import Loader, Dumper

from string import Template
import re

from aiohttp import web
from aiohttp_session import get_session

#############################################################
# Application Configuration
#############################################################

from kgea.server.config import get_app_config

from .kgea_session import (
    redirect,
    with_session,
    report_error,
    report_not_found
)

from .kgea_file_ops import (
    upload_file,
    upload_file_multipart,
    upload_file_as_archive,
    download_file,
    compress_download,
    create_presigned_url,
    infix_string,
    compress_file_to_archive,
    # location_available,
    kg_files_in_location,
    # add_to_github,
    # generate_translator_registry_entry,
    get_object_location,
    get_kg_versions_available,

    with_version,
    with_subfolder, kg_filepath
)

from .kgea_stream import transfer_file_from_url

from ..catalog.Catalog import (
    KgeFileType,
    KgeaCatalog
)

import logging

# Master flag for local development runs bypassing authentication and other production processes
DEV_MODE = getenv('DEV_MODE', default=False)

logger = logging.getLogger(__name__)

logger.setLevel(logging.DEBUG)

# Opaquely access the configuration dictionary
_KGEA_APP_CONFIG = get_app_config()

# This is likely invariant almost forever unless new types of
# KGX data files will eventually be added, i.e. 'attributes'(?)
KGX_FILE_CONTENT_TYPES = ['metadata', 'nodes', 'edges', 'archive']

if DEV_MODE:
    # Point to http://localhost:8090 for UI
    UPLOAD_FORM_PATH = "http://localhost:8090/upload"
    LANDING = "http://localhost:8090/"
    HOME = "http://localhost:8090/home"
else:
    # Production NGINX resolves the relative path otherwise?
    UPLOAD_FORM_PATH = "/upload"
    LANDING = '/'
    HOME = '/home'


#############################################################
# Catalog Metadata Controller Handler
#
# Insert import and return call into provider_controller.py:
#
# from ..kge_handlers import (
#     get_kge_file_set_catalog,
#     register_kge_file_set,
#     publish_kge_file_set
# )
#############################################################


async def get_kge_file_set_catalog(request: web.Request) -> web.Response:
    """Returns the catalog of available KGE File Sets

    :param request:
    :type request: web.json_response
    """
    # TODO: need to fetch the actual KGE Archive catalog here. This is just a
    #       mock catalog - see KgeFileSetEntry schema in the kgea_archive.yaml
    catalog = {
        "translator_reference_graph": {
            "name": "Translator Reference Graph",
            "versions": ["1.0", "2.0", "2.1"]
        },
        "semantic_medline_database": {
            "name": "Semantic Medline Database",
            "versions": ["4.2", "4.3"]
        }
    }

    response = web.json_response(catalog, status=200)

    return await with_session(request, response)


_known_licenses = {
    "Creative-Commons-4.0": 'https://creativecommons.org/licenses/by/4.0/legalcode',
    "MIT": 'https://opensource.org/licenses/MIT',
    "Apache-2.0": 'https://www.apache.org/licenses/LICENSE-2.0.txt'
}


<<<<<<< HEAD
async def _get_file_set_location(request: web.Request, kg_id: str, version: str = None):

    kge_file_set = KgeaRegistry.registry().get_kge_file_set(kg_id)
    if not kge_file_set:
        await report_not_found(request, "_get_file_set_location(): unknown KGE File Set '" + kg_id + "'?")

    if not version:
        version = kge_file_set.get_version()

    file_set_location, assigned_version = with_version(get_object_location, version)(kg_id)

    return file_set_location, assigned_version


=======
>>>>>>> 8b983fb4
async def register_kge_file_set(request: web.Request):  # noqa: E501
    """Register core parameters for the KGE File Set upload

     # noqa: E501

    :param request:
    :type request: web.Request - contains register.html form parameters

    """
    logger.debug("Entering register_kge_file_set()")

    session = await get_session(request)
    if not session.empty:

        data = await request.post()

        # KGE File Set Translator SmartAPI parameters set
        # now includes the following string keyword arguments:

        # kg_name: human readable name of the knowledge graph
        kg_name = data['kg_name']

        # kg_description: detailed description of knowledge graph (may be multi-lined with '\n')
        kg_description = data['kg_description']

        # kg_version: release version of knowledge graph
        kg_version = data['kg_version']

        # translator_component: Translator component associated with the knowledge graph (e.g. KP, ARA or SRI)
        translator_component = data['translator_component']

        # translator_team: specific Translator team (affiliation)
        # contributing the file set, e.g. Clinical Data Provider
        translator_team = data['translator_team']

        # submitter: name of submitter of the KGE file set
        submitter = data['submitter']

        # submitter_email: contact email of the submitter
        submitter_email = data['submitter_email']

        # license_name Open Source license name, e.g. MIT, Apache 2.0, etc.
        license_name = data['license_name']

        # license_url: web site link to project license
        license_url = ''

        if 'license_url' in data:
            license_url = data['license_url'].strip()

        # url may be empty or unavailable - try to take default license?
        if not license_url:
            if license_name in _known_licenses:
                license_url = _known_licenses[license_name]
            elif license_name != "Other":
                await report_error(request, "register_kge_file_set(): unknown licence_name: '" + license_name + "'?")

        # terms_of_service: specifically relating to the project, beyond the licensing
        terms_of_service = data['terms_of_service']

        logger.debug(
            "register_kge_file_set() form parameters:\n\t" +
            "\n\tkg_name: " + kg_name +
            "\n\tkg_description: " + kg_description +
            "\n\tkg_version: " + kg_version +
            "\n\ttranslator_component: " + translator_component +
            "\n\ttranslator_team: " + translator_team +
            "\n\tsubmitter: " + submitter +
            "\n\tsubmitter_email: " + submitter_email +
            "\n\tlicense_name: " + license_name +
            "\n\tlicense_url: " + license_url +
            "\n\tterms_of_service: " + terms_of_service
        )

        if not kg_name or not submitter:
            await report_error(request, "register_kge_file_set(): either kg_name or submitter are empty?")

        # Use a normalized version of the knowledge
        # graph name as the KGE File Set identifier.
        kg_id = KgeaCatalog.normalize_name(kg_name)

        file_set_location, assigned_version = with_version(func=get_object_location, version=kg_version)(kg_id)

        logger.debug("register_kge_file_set(file_set_location: " + file_set_location + ")")

        if True:  # location_available(bucket_name, object_key):
            if True:  # api_specification and url:
                # TODO: repair return
                #  1. Store url and api_specification (if needed) in the session
                #  2. replace with /upload form returned
                #

                # Here we start to inject local KGE Archive tracking
                # of the file set of a specific knowledge graph submission
                KgeaCatalog.registry().register_kge_file_set(
                    kg_id,
                    file_set_location=file_set_location,
                    kg_name=kg_name,
                    kg_description=kg_description,
                    kg_version=assigned_version,
                    translator_component=translator_component,
                    translator_team=translator_team,
                    submitter=submitter,
                    submitter_email=submitter_email,
                    license_name=license_name,
                    license_url=license_url,
                    terms_of_service=terms_of_service
                )

                await redirect(request,
                               Template(
                                   UPLOAD_FORM_PATH +
                                   '?kg_id=$kg_id&kg_name=$kg_name&kg_version=$kg_version&submitter=$submitter'
                               ).substitute(kg_id=kg_id, kg_name=kg_name, kg_version=kg_version, submitter=submitter),
                               active_session=True
                               )
        #     else:
        #         # TODO: more graceful front end failure signal
        #         await redirect(request, HOME)
        # else:
        #     # TODO: more graceful front end failure signal
        #     await report_error(request, "Unknown failure")
    else:
        # If session is not active, then just a redirect
        # directly back to unauthenticated landing page
        await redirect(request, LANDING)


async def publish_kge_file_set(request: web.Request, kg_id):
    """Publish a registered File Set

    :param request:
    :type request: web.Request
    :param kg_id: KGE File Set identifier for the knowledge graph for which data files are being accessed.
    :type kg_id: str

    """

    if not kg_id:
        await report_not_found(request, "publish_kge_file_set(): unknown KGE File Set '" + kg_id + "'?")

    errors: List = await KgeaCatalog.registry().publish_file_set(kg_id)

    if DEV_MODE and errors:
        raise report_error(
            request,
            "publish_kge_file_set() errors:\n\t" + "\n\t".join([str(e) for e in errors])
        )

    await redirect(request, HOME)


#############################################################
# Upload Controller Handler
#
# Insert imports and return calls into upload_controller.py:
#
# from ..kge_handlers import upload_kge_file
#############################################################


async def get_file_set_location(kg_id: str, kg_version: str = None):
    
    kge_file_set = KgeaCatalog.registry().get_kge_file_set(kg_id)

    if not kg_version:
        kg_version = kge_file_set.get_version()
        
    file_set_location, assigned_version = with_version(func=get_object_location, version=kg_version)(kg_id)
    
    return file_set_location, assigned_version


async def upload_kge_file(
        request: web.Request,
        kg_id: str,
        kgx_file_content: str,
        upload_mode: str,
        content_name: str,
        content_url: str = None,
        uploaded_file=None
) -> web.Response:
    """KGE File Set upload process

    :param request:
    :type request: web.Request
    :param kg_id:
    :type kg_id: str
    :param kgx_file_content:
    :type kgx_file_content: str
    :param upload_mode:
    :type upload_mode: str
    :param content_name:
    :type content_name: str
    :param content_url:
    :type content_url: str
    :param uploaded_file:
    :type uploaded_file: FileField

    :rtype: web.Response
    """
    logger.debug("Entering upload_kge_file()")

    session = await get_session(request)
    if not session.empty:

        """
        BEGIN Error Handling: checking if parameters passed are sufficient for a well-formed request
        """
        if not kg_id:
            # must not be empty string
            await report_error(request, "upload_kge_file(): empty Knowledge Graph Identifier?")

        if kgx_file_content not in KGX_FILE_CONTENT_TYPES:
            # must not be empty string
            await report_error(
                request,
                "upload_kge_file(): empty or invalid KGX file content type: '" + str(kgx_file_content) + "'?"
            )

        if upload_mode not in ['content_from_local_file', 'content_from_url']:
            # Invalid upload mode
            await report_error(
                request,
                "upload_kge_file(): empty or invalid upload_mode: '" + str(upload_mode) + "'?"
            )

        if not content_name:
            # must not be empty string
            await report_error(request, "upload_kge_file(): empty Content Name?")

<<<<<<< HEAD
        """
        END Error Handling
        """


        """BEGIN Register upload-specific metadata"""


        # The final key for the object is dependent on its type
            # edges -> <file_set_location>/edges/
            # nodes -> <file_set_location>/nodes/
            # archive -> <file_set_location>/archive/
        file_set_location, assigned_version = await _get_file_set_location(request, kg_id)
=======
        file_set_location, assigned_version = await get_file_set_location(kg_id)
        if not file_set_location:
            await report_not_found(request, "upload_kge_file(): unknown KGE File Set '" + kg_id + "'?")

>>>>>>> 8b983fb4
        file_type: KgeFileType = KgeFileType.KGX_UNKNOWN

        if kgx_file_content in ['nodes', 'edges']:
            file_set_location = with_subfolder(location=file_set_location, subfolder=kgx_file_content)
            file_type = KgeFileType.KGX_DATA_FILE

        elif kgx_file_content == "metadata":
            # metadata stays in the kg_id 'root' version folder
            file_type = KgeFileType.KGX_METADATA_FILE

        elif kgx_file_content == "archive":
            # TODO this is tricky.. not yet sure how to handle an archive with
            #      respect to properly persisting it in the S3 bucket...
            #      Leave it in the kg_id 'root' version folder for now?
            #      The archive may has metadata too, but the data's the main thing.
            file_type = KgeFileType.KGX_ARCHIVE

        """END Register upload-specific metadata"""


        """BEGIN File Upload Protocol"""

        # keep track of the final key for testing purposes?
        uploaded_file_object_key = None

        # we modify the filename so that they can be validated by KGX natively by tar.gz
        content_name = infix_string(content_name, f"_{kgx_file_content}") if kgx_file_content in ['nodes', 'edges'] else content_name

        if upload_mode == 'content_from_url':

            logger.debug("upload_kge_file(): content_url == '" + content_url + "')")

            uploaded_file_object_key = transfer_file_from_url(
                url=content_url,
                file_name=content_name,
                bucket=_KGEA_APP_CONFIG['bucket'],
                object_location=file_set_location
            )

        elif upload_mode == 'content_from_local_file':

<<<<<<< HEAD
            """
            Although earlier on I experimented with approaches that streamed directly into an archive,
            it failed for what should have been obvious reasons: gzip is non-commutative, so without unpacking
            then zipping up consecutively uploaded files I can't add new gzip files to the package after compression.
            
            So for now we're just streaming into the bucket, only archiving when required - on download.
            """
            uploaded_file_object_key = upload_file_multipart(
                data_file=uploaded_file.file,      # The raw file object (e.g. as a byte stream)
                file_name=content_name,            # The new name for the file
                bucket=KGEA_APP_CONFIG['bucket'],
                object_location=file_set_location,
=======
            uploaded_file_object_key = upload_file(
                data_file=uploaded_file.file,
                file_name=content_name,
                bucket=_KGEA_APP_CONFIG['bucket'],
                object_location=file_set_location
>>>>>>> 8b983fb4
            )

        else:
            await report_error(request, "upload_kge_file(): unknown upload_mode: '" + upload_mode + "'?")

        """END File Upload Protocol"""


        if uploaded_file_object_key:

            try:
                s3_file_url = create_presigned_url(
                    bucket=_KGEA_APP_CONFIG['bucket'],
                    object_key=uploaded_file_object_key
                )

                # This action adds a file to a knowledge graph initiating
                # or continuing a KGE file set registration process.
                # May raise an Exception if something goes wrong.
                KgeaCatalog.registry().add_to_kge_file_set(
                    kg_id=kg_id,
                    file_type=file_type,
                    file_name=content_name,
                    object_key=uploaded_file_object_key,
                    s3_file_url=s3_file_url
                )

                response = web.Response(text=str(kg_id), status=200)

                return await with_session(request, response)

            except Exception as exc:
                error_msg: str = "upload_kge_file(object_key: " + \
                                 str(uploaded_file_object_key) + ") - " + str(exc)
                logger.error(error_msg)
                await report_error(request, error_msg)
        else:
            await report_error(request, "upload_kge_file(): " + str(file_type) + "file upload failed?")

    # else:
    #     # If session is not active, then just a redirect
    #     # directly back to unauthenticated landing page
    #     await redirect(request, LANDING)


<<<<<<< HEAD
async def publish_kge_file_set(request: web.Request, kg_id):
    """Publish a registered File Set

    :param request:
    :type request: web.Request
    :param kg_id: KGE File Set identifier for the knowledge graph for which data files are being accessed.
    :type kg_id: str

    """

    if not kg_id:
        await report_not_found(request, "publish_kge_file_set(): unknown KGE File Set '" + kg_id + "'?")

    errors: List = await KgeaRegistry.registry().publish_file_set(kg_id)

    if DEV_MODE and errors:
        raise report_error(
            request,
            "publish_kge_file_set() errors:\n\t" + "\n\t".join([str(e) for e in errors])
        )

    await redirect(request, HOME)


=======
>>>>>>> 8b983fb4
#############################################################
# Content Metadata Controller Handler
#
# Insert import and return call into content_controller.py:
#
# from ..kgea_handlers import (
#     get_kge_file_set_contents,
#     kge_meta_knowledge_graph,
#     download_kge_file_set
# )
#############################################################


<<<<<<< HEAD
async def get_kge_file_set_catalog(request: web.Request) -> web.Response:
    """Returns the catalog of available KGE File Sets

    :param request:
    :type request: web.json_response
    """
    # TODO: need to fetch the actual KGE Archive catalog here. This is just a
    #       mock catalog - see KgeFileSetEntry schema in the kgea_archive.yaml
    """
    catalog = {
        "translator_reference_graph": {
            "name": "Translator Reference Graph",
            "versions": ["1.0", "2.0", "2.1"]
        },
        "semantic_medline_database": {
            "name": "Semantic Medline Database",
            "versions": ["4.2", "4.3"]
        }
    }
    """
    versions_per_kg = get_kg_versions_available(KGEA_APP_CONFIG['bucket'])

    catalog = {}
    for kg_id, kg_versions in versions_per_kg.items():
        catalog[kg_id] = {
            "name": kg_id,  # TODO: name <- registration
            "versions": kg_versions
        }

    response = web.json_response(catalog, status=200)
    return response
    # return await with_session(request, response)


async def kge_access(request: web.Request, kg_id: str) -> web.Response:
=======
async def get_kge_file_set_contents(request: web.Request, kg_id: str, kg_version: str) -> web.Response:
>>>>>>> 8b983fb4
    """Get KGE File Set provider metadata.

    :param request:
    :type request: web.Request
    :param kg_id: KGE File Set identifier for the knowledge graph for which data files are being accessed
    :type kg_id: str
    :param kg_version: Specific version of KGE File Set for the knowledge graph for which data file metadata are being accessed
    :type kg_version: str

    """

<<<<<<< HEAD
    if not kg_id:
        await report_not_found(request, "kge_access(): unknown KGE File Set '" + kg_id + "'?")

    logger.debug("Entering kge_access(kg_id: " + kg_id + ")")
=======
    if not (kg_id and kg_version):
        await report_not_found(
            request,
            "get_kge_file_set_contents(): KGE File Set identifier or version must not be null?"
        )

    logger.debug("Entering get_kge_file_set_contents(kg_id: " + kg_id + ", kg_version: " + kg_version + ")")
>>>>>>> 8b983fb4

    session = await get_session(request)
    if not session.empty:

<<<<<<< HEAD
        file_set_location, assigned_version = await _get_file_set_location(request, kg_id)

=======
        # TODO: need to retrieve metadata by kg_version
        file_set_location, assigned_version = await get_file_set_location(kg_id)
        if not file_set_location:
            await report_not_found(request, "get_kge_file_set_contents(): unknown KGE File Set '" + kg_id + "'?")
        
        # Listings Approach
        # - Introspect on Bucket
        # - Create URL per Item Listing
        # - Send Back URL with Dictionary
        # OK in case with multiple files (alternative would be, archives?). A bit redundant with just one file.
        # TODO: convert into redirect approach with cross-origin scripting?
>>>>>>> 8b983fb4
        kg_files = kg_files_in_location(
            bucket_name=_KGEA_APP_CONFIG['bucket'],
            object_location=file_set_location
        )
        pattern = Template('($FILES_LOCATION[0-9]+\/)').substitute(FILES_LOCATION=file_set_location)
        kg_listing = [content_location for content_location in kg_files if re.match(pattern, content_location)]
        kg_urls = dict(
<<<<<<< HEAD
            map(lambda kg_file: [Path(kg_file).stem, create_presigned_url(KGEA_APP_CONFIG['bucket'], kg_file)],
                kg_listing)
        )
        logger.debug('access urls %s, KGs: %s', kg_urls, kg_listing)

=======
            map(lambda kg_file: [Path(kg_file).stem, create_presigned_url(_KGEA_APP_CONFIG['bucket'], kg_file)],
                kg_listing))
        # logger.debug('access urls %s, KGs: %s', kg_urls, kg_listing)
        
>>>>>>> 8b983fb4
        response = web.Response(text=str(kg_urls), status=200)

        return await with_session(request, response)

    else:
        # If session is not active, then just
        # redirect back to unauthenticated landing page
        await redirect(request, LANDING)


async def kge_meta_knowledge_graph(request: web.Request, kg_id: str, kg_version: str) -> web.Response:
    """Get supported relationships by source and target

    :param request:
    :type request: web.Request
    :param kg_id: KGE File Set identifier for the knowledge graph for which graph metadata is being accessed.
    :type kg_id: str
    :param kg_version: Version of KGE File Set for a given knowledge graph.
    :type kg_version: str

    :rtype: web.Response( Dict[str, Dict[str, List[str]]] )
    """
    if not (kg_id and kg_version):
        await report_not_found(
            request,
            "kge_meta_knowledge_graph(): KGE File Set 'kg_id' has value " + str(kg_id) +
            " and 'kg_version' has value " + str(kg_version) + "... both must be non-null."
        )

    logger.debug("Entering kge_meta_knowledge_graph(kg_id: " + kg_id + ", kg_version: " + kg_version + ")")

    session = await get_session(request)
    if not session.empty:

<<<<<<< HEAD

        logger.debug("Entering get_kge_file_set_catalog()")

        # session = await get_session(request)
        # if not session.empty:

        # files_location = get_object_location(kg_id)
=======
        file_set_location, assigned_version = await get_file_set_location(kg_id, version=kg_version)
        if not file_set_location:
            await report_not_found(request, "kge_meta_knowledge_graph(): unknown KGE File Set '" + kg_id + "'?")
>>>>>>> 8b983fb4

        # Listings Approach
        # - Introspect on Bucket
        # - Create URL per Item Listing
        # - Send Back URL with Dictionary
        # OK in case with multiple files (alternative would be, archives?). A bit redundant with just one file.
        # TODO: convert into redirect approach with cross-origin scripting?
        kg_files = kg_files_in_location(
<<<<<<< HEAD
            bucket_name=KGEA_APP_CONFIG['bucket'],
=======
            bucket_name=_KGEA_APP_CONFIG['bucket'],
            object_location=file_set_location
        )
        pattern = Template('$FILES_LOCATION([^\/]+\..+)').substitute(
            FILES_LOCATION=file_set_location
        )
        kg_listing = [content_location for content_location in kg_files if re.match(pattern, content_location)]
        kg_urls = dict(
            map(lambda kg_file: [Path(kg_file).stem, create_presigned_url(_KGEA_APP_CONFIG['bucket'], kg_file)],
                kg_listing)
>>>>>>> 8b983fb4
        )

        kg_names = [kg_name.split('/')[1] for kg_name in kg_files]

        logger.debug('knowledge_map names: %s', kg_names)

        response = web.Response(text=str(kg_names), status=200)
        return with_session(response)
    else:
        # If session is not active, then just a redirect
        # directly back to unauthenticated landing page
        await redirect(request, LANDING)


async def download_kge_file_set(request: web.Request, kg_id, kg_version, archive=False) -> web.Response:
    """Returns specified KGE File Set as a gzip compressed tar archive


    :param request:
    :type request: web.Request
    :param kg_id: KGE File Set identifier for the knowledge graph being accessed.
    :type kg_id: str
    :param kg_version: Version of KGE File Set of the knowledge graph being accessed.
    :type kg_version: str

    """
    if not (kg_id and kg_version):
        await report_not_found(
            request,
            "download_kge_file_set(): KGE File Set 'kg_id' has value " + str(kg_id) +
            " and 'kg_version' has value " + str(kg_version) + "... both must be non-null."
        )

    logger.debug("Entering download_kge_file_set(kg_id: " + kg_id + ", kg_version: " + kg_version + ")")

    session = await get_session(request)
    if not session.empty:
        kg_filepath, _ = with_version(get_object_location, kg_version)(kg_id)
        kg_files_for_version = kg_files_in_location(
            KGEA_APP_CONFIG['bucket'],
            kg_filepath,
        )

<<<<<<< HEAD
        maybe_archive = [
            kg_path for kg_path in kg_files_for_version
                if ".tar.gz" in kg_path
        ]
=======
        # It is assumed that the kgx.tar.gz compressed archive
        # is in the 'root' file of the kg_id kg_version folder
        file_set_location, assigned_version = await get_file_set_location(kg_id, version=kg_version)
        if not file_set_location:
            await report_not_found(request, "download_kge_file_set(): unknown KGE File Set '" + kg_id + "'?")

        # TODO: need to retrieve the kgx.tar.gz file here, for the given
        #       kg_version of kg_id identified KGE File Set, from the
        #       file_set_location, to send back to the caller of /download

        response = web.Response(status=501)
>>>>>>> 8b983fb4

        if len(maybe_archive) == 1:
            archive_key = maybe_archive[0]
            download_url = download_file(KGEA_APP_CONFIG['bucket'], archive_key, open_file=True)
            await redirect(request, download_url)
        else:
            download_url = await compress_download(KGEA_APP_CONFIG['bucket'], kg_filepath, open_file=True)
            await redirect(request, download_url)

    else:
        # If session is not active, then just a redirect
        # directly back to unauthenticated landing page
        await redirect(request, LANDING)<|MERGE_RESOLUTION|>--- conflicted
+++ resolved
@@ -1,8 +1,6 @@
 from os import getenv
 from pathlib import Path
 from typing import List
-
-from multidict import MultiDict
 
 try:
     from yaml import CLoader as Loader, CDumper as Dumper
@@ -127,23 +125,6 @@
 }
 
 
-<<<<<<< HEAD
-async def _get_file_set_location(request: web.Request, kg_id: str, version: str = None):
-
-    kge_file_set = KgeaRegistry.registry().get_kge_file_set(kg_id)
-    if not kge_file_set:
-        await report_not_found(request, "_get_file_set_location(): unknown KGE File Set '" + kg_id + "'?")
-
-    if not version:
-        version = kge_file_set.get_version()
-
-    file_set_location, assigned_version = with_version(get_object_location, version)(kg_id)
-
-    return file_set_location, assigned_version
-
-
-=======
->>>>>>> 8b983fb4
 async def register_kge_file_set(request: web.Request):  # noqa: E501
     """Register core parameters for the KGE File Set upload
 
@@ -375,26 +356,21 @@
             # must not be empty string
             await report_error(request, "upload_kge_file(): empty Content Name?")
 
-<<<<<<< HEAD
         """
         END Error Handling
         """
 
-
         """BEGIN Register upload-specific metadata"""
-
 
         # The final key for the object is dependent on its type
             # edges -> <file_set_location>/edges/
             # nodes -> <file_set_location>/nodes/
             # archive -> <file_set_location>/archive/
-        file_set_location, assigned_version = await _get_file_set_location(request, kg_id)
-=======
+
         file_set_location, assigned_version = await get_file_set_location(kg_id)
         if not file_set_location:
             await report_not_found(request, "upload_kge_file(): unknown KGE File Set '" + kg_id + "'?")
 
->>>>>>> 8b983fb4
         file_type: KgeFileType = KgeFileType.KGX_UNKNOWN
 
         if kgx_file_content in ['nodes', 'edges']:
@@ -436,7 +412,6 @@
 
         elif upload_mode == 'content_from_local_file':
 
-<<<<<<< HEAD
             """
             Although earlier on I experimented with approaches that streamed directly into an archive,
             it failed for what should have been obvious reasons: gzip is non-commutative, so without unpacking
@@ -444,18 +419,12 @@
             
             So for now we're just streaming into the bucket, only archiving when required - on download.
             """
-            uploaded_file_object_key = upload_file_multipart(
+
+            uploaded_file_object_key = upload_file(
                 data_file=uploaded_file.file,      # The raw file object (e.g. as a byte stream)
                 file_name=content_name,            # The new name for the file
-                bucket=KGEA_APP_CONFIG['bucket'],
-                object_location=file_set_location,
-=======
-            uploaded_file_object_key = upload_file(
-                data_file=uploaded_file.file,
-                file_name=content_name,
                 bucket=_KGEA_APP_CONFIG['bucket'],
                 object_location=file_set_location
->>>>>>> 8b983fb4
             )
 
         else:
@@ -501,33 +470,6 @@
     #     await redirect(request, LANDING)
 
 
-<<<<<<< HEAD
-async def publish_kge_file_set(request: web.Request, kg_id):
-    """Publish a registered File Set
-
-    :param request:
-    :type request: web.Request
-    :param kg_id: KGE File Set identifier for the knowledge graph for which data files are being accessed.
-    :type kg_id: str
-
-    """
-
-    if not kg_id:
-        await report_not_found(request, "publish_kge_file_set(): unknown KGE File Set '" + kg_id + "'?")
-
-    errors: List = await KgeaRegistry.registry().publish_file_set(kg_id)
-
-    if DEV_MODE and errors:
-        raise report_error(
-            request,
-            "publish_kge_file_set() errors:\n\t" + "\n\t".join([str(e) for e in errors])
-        )
-
-    await redirect(request, HOME)
-
-
-=======
->>>>>>> 8b983fb4
 #############################################################
 # Content Metadata Controller Handler
 #
@@ -541,7 +483,6 @@
 #############################################################
 
 
-<<<<<<< HEAD
 async def get_kge_file_set_catalog(request: web.Request) -> web.Response:
     """Returns the catalog of available KGE File Sets
 
@@ -562,7 +503,7 @@
         }
     }
     """
-    versions_per_kg = get_kg_versions_available(KGEA_APP_CONFIG['bucket'])
+    versions_per_kg = get_kg_versions_available(_KGEA_APP_CONFIG['bucket'])
 
     catalog = {}
     for kg_id, kg_versions in versions_per_kg.items():
@@ -576,10 +517,7 @@
     # return await with_session(request, response)
 
 
-async def kge_access(request: web.Request, kg_id: str) -> web.Response:
-=======
 async def get_kge_file_set_contents(request: web.Request, kg_id: str, kg_version: str) -> web.Response:
->>>>>>> 8b983fb4
     """Get KGE File Set provider metadata.
 
     :param request:
@@ -591,12 +529,6 @@
 
     """
 
-<<<<<<< HEAD
-    if not kg_id:
-        await report_not_found(request, "kge_access(): unknown KGE File Set '" + kg_id + "'?")
-
-    logger.debug("Entering kge_access(kg_id: " + kg_id + ")")
-=======
     if not (kg_id and kg_version):
         await report_not_found(
             request,
@@ -604,15 +536,10 @@
         )
 
     logger.debug("Entering get_kge_file_set_contents(kg_id: " + kg_id + ", kg_version: " + kg_version + ")")
->>>>>>> 8b983fb4
 
     session = await get_session(request)
     if not session.empty:
 
-<<<<<<< HEAD
-        file_set_location, assigned_version = await _get_file_set_location(request, kg_id)
-
-=======
         # TODO: need to retrieve metadata by kg_version
         file_set_location, assigned_version = await get_file_set_location(kg_id)
         if not file_set_location:
@@ -624,7 +551,6 @@
         # - Send Back URL with Dictionary
         # OK in case with multiple files (alternative would be, archives?). A bit redundant with just one file.
         # TODO: convert into redirect approach with cross-origin scripting?
->>>>>>> 8b983fb4
         kg_files = kg_files_in_location(
             bucket_name=_KGEA_APP_CONFIG['bucket'],
             object_location=file_set_location
@@ -632,18 +558,10 @@
         pattern = Template('($FILES_LOCATION[0-9]+\/)').substitute(FILES_LOCATION=file_set_location)
         kg_listing = [content_location for content_location in kg_files if re.match(pattern, content_location)]
         kg_urls = dict(
-<<<<<<< HEAD
-            map(lambda kg_file: [Path(kg_file).stem, create_presigned_url(KGEA_APP_CONFIG['bucket'], kg_file)],
-                kg_listing)
-        )
-        logger.debug('access urls %s, KGs: %s', kg_urls, kg_listing)
-
-=======
             map(lambda kg_file: [Path(kg_file).stem, create_presigned_url(_KGEA_APP_CONFIG['bucket'], kg_file)],
                 kg_listing))
         # logger.debug('access urls %s, KGs: %s', kg_urls, kg_listing)
-        
->>>>>>> 8b983fb4
+
         response = web.Response(text=str(kg_urls), status=200)
 
         return await with_session(request, response)
@@ -678,19 +596,9 @@
     session = await get_session(request)
     if not session.empty:
 
-<<<<<<< HEAD
-
-        logger.debug("Entering get_kge_file_set_catalog()")
-
-        # session = await get_session(request)
-        # if not session.empty:
-
-        # files_location = get_object_location(kg_id)
-=======
         file_set_location, assigned_version = await get_file_set_location(kg_id, version=kg_version)
         if not file_set_location:
             await report_not_found(request, "kge_meta_knowledge_graph(): unknown KGE File Set '" + kg_id + "'?")
->>>>>>> 8b983fb4
 
         # Listings Approach
         # - Introspect on Bucket
@@ -699,28 +607,28 @@
         # OK in case with multiple files (alternative would be, archives?). A bit redundant with just one file.
         # TODO: convert into redirect approach with cross-origin scripting?
         kg_files = kg_files_in_location(
-<<<<<<< HEAD
-            bucket_name=KGEA_APP_CONFIG['bucket'],
-=======
             bucket_name=_KGEA_APP_CONFIG['bucket'],
             object_location=file_set_location
         )
-        pattern = Template('$FILES_LOCATION([^\/]+\..+)').substitute(
-            FILES_LOCATION=file_set_location
-        )
-        kg_listing = [content_location for content_location in kg_files if re.match(pattern, content_location)]
-        kg_urls = dict(
-            map(lambda kg_file: [Path(kg_file).stem, create_presigned_url(_KGEA_APP_CONFIG['bucket'], kg_file)],
-                kg_listing)
->>>>>>> 8b983fb4
-        )
+
+        #
+        # RMB - probably legacy code to be deleted but I keep it visible, just in case
+        #
+        # pattern = Template('$FILES_LOCATION([^\/]+\..+)').substitute(
+        #     FILES_LOCATION=file_set_location
+        # )
+        # kg_listing = [content_location for content_location in kg_files if re.match(pattern, content_location)]
+        # kg_urls = dict(
+        #     map(lambda kg_file: [Path(kg_file).stem, create_presigned_url(_KGEA_APP_CONFIG['bucket'], kg_file)],
+        #         kg_listing)
+        # )
 
         kg_names = [kg_name.split('/')[1] for kg_name in kg_files]
 
         logger.debug('knowledge_map names: %s', kg_names)
 
         response = web.Response(text=str(kg_names), status=200)
-        return with_session(response)
+        return await with_session(response)
     else:
         # If session is not active, then just a redirect
         # directly back to unauthenticated landing page
@@ -752,37 +660,22 @@
     if not session.empty:
         kg_filepath, _ = with_version(get_object_location, kg_version)(kg_id)
         kg_files_for_version = kg_files_in_location(
-            KGEA_APP_CONFIG['bucket'],
+            _KGEA_APP_CONFIG['bucket'],
             kg_filepath,
         )
 
-<<<<<<< HEAD
         maybe_archive = [
             kg_path for kg_path in kg_files_for_version
                 if ".tar.gz" in kg_path
         ]
-=======
-        # It is assumed that the kgx.tar.gz compressed archive
-        # is in the 'root' file of the kg_id kg_version folder
-        file_set_location, assigned_version = await get_file_set_location(kg_id, version=kg_version)
-        if not file_set_location:
-            await report_not_found(request, "download_kge_file_set(): unknown KGE File Set '" + kg_id + "'?")
-
-        # TODO: need to retrieve the kgx.tar.gz file here, for the given
-        #       kg_version of kg_id identified KGE File Set, from the
-        #       file_set_location, to send back to the caller of /download
-
-        response = web.Response(status=501)
->>>>>>> 8b983fb4
 
         if len(maybe_archive) == 1:
             archive_key = maybe_archive[0]
-            download_url = download_file(KGEA_APP_CONFIG['bucket'], archive_key, open_file=True)
+            download_url = download_file(_KGEA_APP_CONFIG['bucket'], archive_key, open_file=True)
             await redirect(request, download_url)
         else:
-            download_url = await compress_download(KGEA_APP_CONFIG['bucket'], kg_filepath, open_file=True)
+            download_url = await compress_download(_KGEA_APP_CONFIG['bucket'], kg_filepath, open_file=True)
             await redirect(request, download_url)
-
     else:
         # If session is not active, then just a redirect
         # directly back to unauthenticated landing page
