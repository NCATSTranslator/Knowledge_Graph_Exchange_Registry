--- conflicted
+++ resolved
@@ -42,10 +42,6 @@
     kg_files_in_location,
     get_object_location,
     with_version,
-<<<<<<< HEAD
-    with_subfolder,
-=======
->>>>>>> 446d9e5d
     object_key_exists,
     get_default_date_stamp
 )
@@ -53,12 +49,7 @@
 from kgea.server.web_services.catalog.Catalog import (
     KgeArchiveCatalog,
     KgeKnowledgeGraph,
-<<<<<<< HEAD
-    KgeFileSet,
-    KgeFileType
-=======
     KgeFileSet
->>>>>>> 446d9e5d
 )
 
 import logging
@@ -112,12 +103,12 @@
     :type request: web.json_response
     """
     catalog: Dict = dict()
-    
+
     # Paranoia: can't see the catalog without being logged in a user session
     session = await get_session(request)
     if not session.empty:
         catalog = KgeArchiveCatalog.catalog().get_kg_entries()
-    
+
     # but don't need to propagate the user session to the output
     response = web.json_response(catalog, status=200)
     return response
@@ -141,75 +132,52 @@
     :type request: web.Request
     """
     logger.debug("Entering register_kge_knowledge_graph()")
-<<<<<<< HEAD
-    
+
     session = await get_session(request)
     if not session.empty:
-        
-=======
-
-    session = await get_session(request)
-    if not session.empty:
-
->>>>>>> 446d9e5d
+
         # submitter: name & email of submitter of the KGE file set,
         # cached in session from user authentication
         submitter = session['name']
         submitter_email = session['email']
-<<<<<<< HEAD
-        
+
         data = await request.post()
-        
+
         # kg_name: human readable name of the knowledge graph
         kg_name = data['kg_name']
-        
+
         if not kg_name:
             await report_error(request, "register_kge_file_set(): knowledge graph name is unspecified?")
-        
-=======
-
-        data = await request.post()
-
-        # kg_name: human readable name of the knowledge graph
-        kg_name = data['kg_name']
-
-        if not kg_name:
-            await report_error(request, "register_kge_file_set(): knowledge graph name is unspecified?")
-
->>>>>>> 446d9e5d
+
         # kg_description: detailed description of knowledge graph (may be multi-lined with '\n')
         kg_description = data['kg_description']
-        
+
         # translator_component: Translator component associated with the knowledge graph (e.g. KP, ARA or SRI)
         translator_component = data['translator_component']
-        
+
         # translator_team: specific Translator team (affiliation)
         # contributing the file set, e.g. Clinical Data Provider
         translator_team = data['translator_team']
-<<<<<<< HEAD
-        
-=======
-
->>>>>>> 446d9e5d
+
         # license_name Open Source license name, e.g. MIT, Apache 2.0, etc.
         license_name = data['license_name']
-        
+
         # license_url: web site link to project license
         license_url = ''
-        
+
         if 'license_url' in data:
             license_url = data['license_url'].strip()
-        
+
         # url may be empty or unavailable - try to take default license?
         if not license_url:
             if license_name in _known_licenses:
                 license_url = _known_licenses[license_name]
             elif license_name != "Other":
                 await report_error(request, "register_kge_file_set(): unknown licence_name: '" + license_name + "'?")
-        
+
         # terms_of_service: specifically relating to the project, beyond the licensing
         terms_of_service = data['terms_of_service']
-        
+
         logger.debug(
             "register_kge_knowledge_graph() form parameters:\n\t" +
             "\n\tkg_name: " + kg_name +
@@ -222,21 +190,17 @@
             "\n\tlicense_url: " + license_url +
             "\n\tterms_of_service: " + terms_of_service
         )
-        
+
         # Use a normalized version of the knowledge
         # graph name as the KGE File Set identifier.
         kg_id = KgeArchiveCatalog.normalize_name(kg_name)
-<<<<<<< HEAD
-        
-=======
-
->>>>>>> 446d9e5d
+
         if True:  # location_available(bucket_name, object_key):
             if True:  # api_specification and url:
                 # TODO: repair return
                 #  1. Store url and api_specification (if needed) in the session
                 #  2. replace with /upload form returned
-                
+
                 # Here we start to start to track a specific
                 # knowledge graph submission within KGE Archive
                 knowledge_graph = KgeArchiveCatalog.catalog().add_knowledge_graph(
@@ -251,10 +215,10 @@
                     license_url=license_url,
                     terms_of_service=terms_of_service,
                 )
-                
+
                 # Also publish a new 'provider.yaml' metadata file to the KGE Archive
                 knowledge_graph.publish_provider_metadata()
-                
+
                 await redirect(
                     request,
                     Template(
@@ -267,21 +231,6 @@
                     active_session=True
                 )
 
-<<<<<<< HEAD
-=======
-                await redirect(
-                    request,
-                    Template(
-                        FILESET_REGISTRATION_FORM_PATH +
-                        '?kg_id=$kg_id&kg_name=$kg_name'
-                    ).substitute(
-                        kg_id=kg_id,
-                        kg_name=knowledge_graph.get_name()
-                    ),
-                    active_session=True
-                )
-
->>>>>>> 446d9e5d
         #     else:
         #         # TODO: more graceful front end failure signal
         #         await redirect(request, HOME)
@@ -307,30 +256,17 @@
     :type request: web.Request
     """
     logger.debug("Entering register_kge_file_set()")
-<<<<<<< HEAD
-    
+
     session = await get_session(request)
     if not session.empty:
-        
-=======
-
-    session = await get_session(request)
-    if not session.empty:
-
->>>>>>> 446d9e5d
+
         # submitter: name & email of submitter of the KGE file set,
         # cached in session from user authentication
         submitter = session['name']
         submitter_email = session['email']
-<<<<<<< HEAD
-        
+
         data = await request.post()
-        
-=======
-
-        data = await request.post()
-
->>>>>>> 446d9e5d
+
         # Identifier of the knowledge graph to
         # which the new KGE File Set belongs
         kg_id = data['kg_id']
@@ -340,11 +276,7 @@
                 "register_kge_file_set(): knowledge graph identifier parameter is empty?",
                 active_session=True
             )
-<<<<<<< HEAD
-        
-=======
-
->>>>>>> 446d9e5d
+
         # SemVer major versioning of the new KGE File Set
         major_version = data['major_version']
         if not major_version:
@@ -353,11 +285,7 @@
                 "register_kge_file_set(): file set major version parameter is empty?",
                 active_session=True
             )
-<<<<<<< HEAD
-        
-=======
-
->>>>>>> 446d9e5d
+
         # SemVer minor versioning of the new KGE File Set
         minor_version = data['minor_version']
         if not minor_version:
@@ -366,31 +294,17 @@
                 "register_kge_file_set(): file set minor version parameter is empty?",
                 active_session=True
             )
-<<<<<<< HEAD
-        
+
         # Consolidated version of new KGE File Set
         # TODO: Should the kg_version include more than just the major and minor SemVer versioning?
         kg_version = str(major_version) + "." + str(minor_version)
-        
+
         # TODO: do we need to check if this kg_version of
         #       file set already exists? If so, then what?
-        
+
         # Date stamp of the new KGE File Set
         date_stamp = data['date_stamp'] if 'date_stamp' in data else get_default_date_stamp()
-        
-=======
-
-        # Consolidated version of new KGE File Set
-        # TODO: Should the kg_version include more than just the major and minor SemVer versioning?
-        kg_version = str(major_version) + "." + str(minor_version)
-
-        # TODO: do we need to check if this kg_version of
-        #       file set already exists? If so, then what?
-
-        # Date stamp of the new KGE File Set
-        date_stamp = data['date_stamp'] if 'date_stamp' in data else get_default_date_stamp()
-
->>>>>>> 446d9e5d
+
         logger.debug(
             "register_kge_file_set() form parameters:\n\t" +
             "\n\tsubmitter: " + submitter +
@@ -399,17 +313,10 @@
             "\n\tversion: " + kg_version +
             "\n\tdate_stamp: " + date_stamp
         )
-<<<<<<< HEAD
-        
+
         knowledge_graph: KgeKnowledgeGraph = \
             KgeArchiveCatalog.catalog().get_knowledge_graph(kg_id)
-        
-=======
-
-        knowledge_graph: KgeKnowledgeGraph = \
-            KgeArchiveCatalog.catalog().get_knowledge_graph(kg_id)
-
->>>>>>> 446d9e5d
+
         if not knowledge_graph:
             await report_not_found(
                 request,
@@ -421,19 +328,11 @@
                 # TODO: repair return
                 #  1. Store url and api_specification (if needed) in the session
                 #  2. replace with /upload form returned
-<<<<<<< HEAD
-                
+
                 # Here we start to start to track a specific
                 # knowledge graph submission within KGE Archive
                 file_set: KgeFileSet = knowledge_graph.get_file_set(kg_version)
-                
-=======
-
-                # Here we start to start to track a specific
-                # knowledge graph submission within KGE Archive
-                file_set: KgeFileSet = knowledge_graph.get_file_set(kg_version)
-
->>>>>>> 446d9e5d
+
                 if file_set:
                     # existing file set for specified version... hmm... what do I do here?
                     if DEV_MODE:
@@ -455,11 +354,7 @@
 
                 # Add new versioned KGE File Set to the Catalog Knowledge Graph entry
                 knowledge_graph.add_file_set(kg_version, file_set)
-<<<<<<< HEAD
-                
-=======
-
->>>>>>> 446d9e5d
+
                 await redirect(
                         request,
                         Template(
@@ -479,30 +374,16 @@
         # else:
         #     # TODO: more graceful front end failure signal
         #     await report_error(request, "Unknown failure")
-<<<<<<< HEAD
-    
+
     else:
         # If session is not active, then just a redirect
         # directly back to unauthenticated landing page
         await redirect(request, LANDING)
-=======
->>>>>>> 446d9e5d
-
-    else:
-        # If session is not active, then just a redirect
-        # directly back to unauthenticated landing page
-        await redirect(request, LANDING)
-
-<<<<<<< HEAD
+
+
 async def publish_kge_file_set(request: web.Request, kg_id: str, kg_version: str):
     """Publish a registered File Set
 
-=======
-
-async def publish_kge_file_set(request: web.Request, kg_id: str, kg_version: str):
-    """Publish a registered File Set
-
->>>>>>> 446d9e5d
     :param request:
     :type request: web.Request
     :param kg_id: KGE Knowledge Graph Identifier for the knowledge graph from which data files are being accessed.
@@ -511,21 +392,20 @@
     :type kg_version: str
     """
     logger.debug("Entering publish_kge_file_set()")
-<<<<<<< HEAD
-    
+
     session = await get_session(request)
     if not session.empty:
-        
+
         if not (kg_id and kg_version):
             await report_not_found(
                 request,
                 "publish_kge_file_set(): knowledge graph id or file set version are null?"
             )
-        
+
         knowledge_graph: KgeKnowledgeGraph = KgeArchiveCatalog.catalog().get_knowledge_graph(kg_id)
-        
+
         file_set: KgeFileSet = knowledge_graph.get_file_set(kg_version)
-        
+
         if not (file_set and file_set.publish()):
             await report_error(
                 request,
@@ -533,35 +413,9 @@
                 kg_version + "' for knowledge graph '" + kg_id + "'" +
                 "could not be published?"
             )
-    
+
     await redirect(request, HOME)
 
-=======
-
-    session = await get_session(request)
-    if not session.empty:
-
-        if not (kg_id and kg_version):
-            await report_not_found(
-                request,
-                "publish_kge_file_set(): knowledge graph id or file set version are null?"
-            )
-
-        knowledge_graph: KgeKnowledgeGraph = KgeArchiveCatalog.catalog().get_knowledge_graph(kg_id)
-
-        file_set: KgeFileSet = knowledge_graph.get_file_set(kg_version)
-
-        if not (file_set and file_set.publish()):
-            await report_error(
-                request,
-                "publish_kge_file_set() errors: file set version '" +
-                kg_version + "' for knowledge graph '" + kg_id + "'" +
-                "could not be published?"
-            )
-
-    await redirect(request, HOME)
-
->>>>>>> 446d9e5d
 
 #############################################################
 # Upload Controller Handler
@@ -586,10 +440,10 @@
         content_url: str = None
 ):
     logger.debug("Entering upload_kge_file()")
-    
+
     session = await get_session(request)
     if not session.empty:
-        
+
         """
         BEGIN Error Handling: checking if parameters passed are sufficient for a well-formed request
         """
@@ -603,42 +457,31 @@
                 request,
                 "setup_kge_upload_context(): empty or invalid KGX file content type: '" + str(kgx_file_content) + "'?"
             )
-        
+
         if upload_mode not in ['content_from_local_file', 'content_from_url']:
             # Invalid upload mode
             await report_error(
                 request,
                 "setup_kge_upload_context(): empty or invalid upload_mode: '" + str(upload_mode) + "'?"
             )
-        
+
         if not content_name:
             # must not be empty string
-            await report_error(request, "setup_kge_upload_context(): empty Content Name?")
-        
-        if kgx_file_content == 'metadata':
-            # we standardize the content metadata file names here
-            content_name = CONTENT_METADATA_FILE
+            await report_error(request, "upload_kge_file(): empty Content Name?")
 
         """
         END Error Handling
         """
-        
+
         """BEGIN Register upload-specific metadata"""
-        
+
         # The final key for the object is dependent on its type
         # edges -> <file_set_location>/edges/
         # nodes -> <file_set_location>/nodes/
         # archive -> <file_set_location>/archive/
 
         file_set_location, assigned_version = with_version(func=get_object_location, version=kg_version)(kg_id)
-<<<<<<< HEAD
-=======
-        if not file_set_location:
-            await report_not_found(
-                request,
-                "upload_kge_file(): unknown version '" + kg_version +
-                "' or Knowledge Graph '" + kg_id + "'?"
-            )
+
         #
         # file_type: KgeFileType = KgeFileType.KGX_UNKNOWN
         #
@@ -737,7 +580,6 @@
         #         await report_error(request, error_msg)
         # else:
         #     await report_error(request, "upload_kge_file(): " + str(file_type) + "file upload failed?")
->>>>>>> 446d9e5d
 
         import uuid
         import os
@@ -924,10 +766,6 @@
         loop = asyncio.get_event_loop()
         loop.run_in_executor(None, threaded_upload)
 
-<<<<<<< HEAD
-
-=======
->>>>>>> 446d9e5d
         response = web.Response(text=str(upload_tracker['upload'][upload_token]['end_position']), status=200)
         await with_session(request, response)
 
@@ -963,39 +801,22 @@
     :return:  KgeFileSetStatus including an annotated list of KgeFile entries
     """
     logger.debug("Entering get_kge_file_set_contents()...")
-<<<<<<< HEAD
-    
+
     session = await get_session(request)
     if not session.empty:
-        
-=======
-
-    session = await get_session(request)
-    if not session.empty:
-
->>>>>>> 446d9e5d
+
         if not (kg_id and kg_version):
             await report_not_found(
                 request,
                 "get_kge_file_set_contents(): Knowledge Graph identifier and File Set version is not specified?"
             )
-<<<<<<< HEAD
-        
+
         logger.debug("...of file set version '" + kg_version + "' for knowledge graph '" + kg_id + "'")
-        
+
         knowledge_graph: KgeKnowledgeGraph = KgeArchiveCatalog.catalog().get_knowledge_graph(kg_id)
-        
+
         file_set: KgeFileSet = knowledge_graph.get_file_set(kg_version)
-        
-=======
-
-        logger.debug("...of file set version '" + kg_version + "' for knowledge graph '" + kg_id + "'")
-
-        knowledge_graph: KgeKnowledgeGraph = KgeArchiveCatalog.catalog().get_knowledge_graph(kg_id)
-
-        file_set: KgeFileSet = knowledge_graph.get_file_set(kg_version)
-
->>>>>>> 446d9e5d
+
         if file_set:
             file_set_status: Optional[KgeFileSetStatus] = file_set.get_status()
             response = web.json_response(file_set_status, status=200)
@@ -1031,21 +852,13 @@
             "kge_meta_knowledge_graph(): KGE File Set 'kg_id' has value " + str(kg_id) +
             " and 'kg_version' has value " + str(kg_version) + "... both must be non-null."
         )
-    
+
     logger.debug("Entering kge_meta_knowledge_graph(kg_id: " + kg_id + ", kg_version: " + kg_version + ")")
-    
+
     session = await get_session(request)
     if not session.empty:
 
         file_set_location, assigned_version = with_version(func=get_object_location, version=kg_version)(kg_id)
-<<<<<<< HEAD
-        if not file_set_location:
-            await report_not_found(
-                request,
-                "kge_meta_knowledge_graph(): unknown KGE File Set version '" + kg_id + "' for graph '" + kg_id + "'?"
-            )
-=======
->>>>>>> 446d9e5d
 
         content_metadata_file_key = file_set_location + CONTENT_METADATA_FILE
 
@@ -1058,7 +871,7 @@
                 "kge_meta_knowledge_graph(): KGX content metadata unavailable for " +
                 "KGE File Set version '" + kg_id + "' for graph '" + kg_id + "'?"
             )
-        
+
         # Current implementation of this handler triggers a
         # download of the KGX content metadata file, if available
         download_url = create_presigned_url(
@@ -1067,7 +880,7 @@
         )
 
         print("download_kge_file_set() download_url: '" + download_url + "'", file=sys.stderr)
-        
+
         await download(request, download_url)
 
         # Alternate version could directly return the JSON
@@ -1075,11 +888,7 @@
 
         # response = web.json_response(text=str(file_set_location))
         # return await with_session(request, response)
-<<<<<<< HEAD
-    
-=======
-
->>>>>>> 446d9e5d
+
     else:
         # If session is not active, then just a redirect
         # directly back to unauthenticated landing page
@@ -1105,41 +914,35 @@
             "download_kge_file_set(): KGE File Set 'kg_id' has value " + str(kg_id) +
             " and 'kg_version' has value " + str(kg_version) + "... both must be non-null."
         )
-    
+
     logger.debug("Entering download_kge_file_set(kg_id: " + kg_id + ", kg_version: " + kg_version + ")")
-    
+
     session = await get_session(request)
     if not session.empty:
-<<<<<<< HEAD
-        
+
         file_set_object_key, _ = with_version(get_object_location, kg_version)(kg_id)
-        
-=======
-
-        file_set_object_key, _ = with_version(get_object_location, kg_version)(kg_id)
-
->>>>>>> 446d9e5d
+
         kg_files_for_version = kg_files_in_location(
             _KGEA_APP_CONFIG['bucket'],
             file_set_object_key,
         )
-        
+
         maybe_archive = [
             kg_path for kg_path in kg_files_for_version
             if ".tar.gz" in kg_path
         ]
-        
+
         if len(maybe_archive) == 1:
             archive_key = maybe_archive[0]
         else:
             # download_url = download_file(_KGEA_APP_CONFIG['bucket'], archive_key, open_file=True)
             archive_key = await compress_download(_KGEA_APP_CONFIG['bucket'], file_set_object_key)
-        
+
         download_url = create_presigned_url(bucket=_KGEA_APP_CONFIG['bucket'], object_key=archive_key)
         print("download_kge_file_set() download_url: '" + download_url + "'", file=sys.stderr)
-        
+
         await download(request, download_url)
-    
+
     else:
         # If session is not active, then just a redirect
         # directly back to unauthenticated landing page
