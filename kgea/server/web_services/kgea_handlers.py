--- conflicted
+++ resolved
@@ -10,8 +10,6 @@
 
 from string import Template
 import re
-
-import webbrowser
 
 from aiohttp import web
 from aiohttp_session import get_session
@@ -650,31 +648,14 @@
         if len(maybe_archive) == 1:
             archive_key = maybe_archive[0]
         else:
-<<<<<<< HEAD
+            # download_url = download_file(_KGEA_APP_CONFIG['bucket'], archive_key, open_file=True)
             archive_key = await compress_download(_KGEA_APP_CONFIG['bucket'], file_set_object_key)
 
-        # download_url = download_file(_KGEA_APP_CONFIG['bucket'], archive_key, open_file=True)
         download_url = create_presigned_url(bucket=_KGEA_APP_CONFIG['bucket'], object_key=archive_key)
-
         print("download_kge_file_set() download_url: '" + download_url + "'", file=sys.stderr)
 
-        # temporary workaround for local downloading
-        # if DEV_MODE:
-        #     webbrowser.open_new_tab(download_url)
-
-        await redirect(request, download_url)
-=======
-            #download_url = download_file(_KGEA_APP_CONFIG['bucket'], archive_key, open_file=True)
-            archive_key = await compress_download(_KGEA_APP_CONFIG['bucket'], file_set_object_key)
-
-        download_url = create_presigned_url(bucket=_KGEA_APP_CONFIG['bucket'], object_key=archive_key)
-        # webbrowser.open_new_tab(download_url)
-
-        print("download_kge_file_set() download_url: '" + download_url + "'", file=sys.stderr)
-
         await download(request, download_url)
 
->>>>>>> 8139041f
     else:
         # If session is not active, then just a redirect
         # directly back to unauthenticated landing page
