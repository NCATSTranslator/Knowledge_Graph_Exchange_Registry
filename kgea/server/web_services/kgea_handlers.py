--- conflicted
+++ resolved
@@ -1,5 +1,6 @@
 import sys
 from os import getenv
+from pathlib import Path
 from typing import Dict, Optional
 
 from .models import (
@@ -49,12 +50,8 @@
     # get_kg_versions_available,
     with_version,
     with_subfolder,
-<<<<<<< HEAD
-    object_key_exists
-=======
     object_key_exists,
     get_default_date_stamp
->>>>>>> 003a39e8
 )
 
 from .kgea_stream import transfer_file_from_url
@@ -439,7 +436,6 @@
 #############################################################
 
 
-<<<<<<< HEAD
 async def get_file_set_location(kg_id: str, kg_version: str = None):
     kge_file_set = KgeArchiveCatalog.catalog().get_kge_graph(kg_id)
 
@@ -452,9 +448,6 @@
 
 
 async def setup_kge_upload_context(
-=======
-async def upload_kge_file(
->>>>>>> 003a39e8
         request: web.Request,
         kg_id: str,
         kg_version: str,
@@ -503,7 +496,6 @@
         # edges -> <file_set_location>/edges/
         # nodes -> <file_set_location>/nodes/
         # archive -> <file_set_location>/archive/
-<<<<<<< HEAD
 
         file_set_location, assigned_version = await get_file_set_location(kg_id, kg_version=kg_version)
         if not file_set_location:
@@ -512,104 +504,6 @@
                 "upload_kge_file(): unknown version '" + kg_version +
                 "' or Knowledge Graph '" + kg_id + "'?"
             )
-        #
-        # file_type: KgeFileType = KgeFileType.KGX_UNKNOWN
-        #
-        # if kgx_file_content in ['nodes', 'edges']:
-        #     file_set_location = with_subfolder(location=file_set_location, subfolder=kgx_file_content)
-        #     file_type = KgeFileType.KGX_DATA_FILE
-        #
-        # elif kgx_file_content == "metadata":
-        #     # metadata stays in the kg_id 'root' version folder
-        #     file_type = KgeFileType.KGX_CONTENT_METADATA_FILE
-        #
-        #     # We coerce the content metadata file name
-        #     # into a standard name, during transfer to S3
-        #     content_name = CONTENT_METADATA_FILE
-        #
-        # elif kgx_file_content == "archive":
-        #     # TODO this is tricky.. not yet sure how to handle an archive with
-        #     #      respect to properly persisting it in the S3 bucket...
-        #     #      Leave it in the kg_id 'root' version folder for now?
-        #     #      The archive may has metadata too, but the data's the main thing.
-        #     file_type = KgeFileType.KGE_ARCHIVE
-        #
-        # """END Register upload-specific metadata"""
-        #
-        # """BEGIN File Upload Protocol"""
-        #
-        # # keep track of the final key for testing purposes?
-        # uploaded_file_object_key = None
-        #
-        # # we modify the filename so that they can be validated by KGX natively by tar.gz
-        # content_name = infix_string(
-        #     content_name, f"_{kgx_file_content}"
-        # ) if kgx_file_content in ['nodes', 'edges'] else content_name
-        #
-        # if upload_mode == 'content_from_url':
-        #
-        #     logger.debug("upload_kge_file(): content_url == '" + content_url + "')")
-        #
-        #     uploaded_file_object_key = transfer_file_from_url(
-        #         url=content_url,
-        #         file_name=content_name,
-        #         bucket=_KGEA_APP_CONFIG['bucket'],
-        #         object_location=file_set_location
-        #     )
-        #
-        # elif upload_mode == 'content_from_local_file':
-        #
-        #     """
-        #     Although earlier on I experimented with approaches that streamed directly into an archive,
-        #     it failed for what should have been obvious reasons: gzip is non-commutative, so without unpacking
-        #     then zipping up consecutively uploaded files I can't add new gzip files to the package after compression.
-        #
-        #     So for now we're just streaming into the bucket, only archiving when required - on download.
-        #     """
-        #
-        #     uploaded_file_object_key = upload_file(
-        #         data_file=uploaded_file.file,  # The raw file object (e.g. as a byte stream)
-        #         file_name=content_name,  # The new name for the file
-        #         bucket=_KGEA_APP_CONFIG['bucket'],
-        #         object_location=file_set_location
-        #     )
-        #
-        # else:
-        #     await report_error(request, "upload_kge_file(): unknown upload_mode: '" + upload_mode + "'?")
-        #
-        # """END File Upload Protocol"""
-        #
-        # if uploaded_file_object_key:
-        #
-        #     try:
-        #         s3_file_url = create_presigned_url(
-        #             bucket=_KGEA_APP_CONFIG['bucket'],
-        #             object_key=uploaded_file_object_key
-        #         )
-        #
-        #         # This action adds a file to the given knowledge graph, identified by the 'kg_id',
-        #         # initiating or continuing a versioned KGE file set assembly process.
-        #         # May raise an Exception if something goes wrong.
-        #         KgeArchiveCatalog.catalog().add_to_kge_file_set(
-        #             kg_id=kg_id,
-        #             kg_version=kg_version,
-        #             file_type=file_type,
-        #             file_name=content_name,
-        #             object_key=uploaded_file_object_key,
-        #             s3_file_url=s3_file_url
-        #         )
-        #
-        #         response = web.Response(text=str(kg_id), status=200)
-        #
-        #         return await with_session(request, response)
-        #
-        #     except Exception as exc:
-        #         error_msg: str = "upload_kge_file(object_key: " + \
-        #                          str(uploaded_file_object_key) + ") - " + str(exc)
-        #         logger.error(error_msg)
-        #         await report_error(request, error_msg)
-        # else:
-        #     await report_error(request, "upload_kge_file(): " + str(file_type) + "file upload failed?")
 
         import uuid
         import os
@@ -682,7 +576,7 @@
         request: web.Request,
         upload_token=None,
         uploaded_file=None
-) -> web.Response:
+):
     """Uploading of a specified file from a local computer.
 
     :param request:
@@ -779,155 +673,6 @@
         loop = asyncio.get_event_loop()
         loop.run_in_executor(None, threaded_upload)
 
-        # upload_file(
-        #     data_file=uploaded_file.file,  # The raw file object (e.g. as a byte stream)
-        #     file_name=uploaded_file.filename,  # The new name for the file
-        #     bucket=_KGEA_APP_CONFIG['bucket'],
-        #     object_location=details['object_key'],
-        #     callback=ProgressPercentage(uploaded_file.filename, session['upload'][upload_token]['end_position'])
-        # )
-
-        # """
-        # BEGIN Error Handling: checking if parameters passed are sufficient for a well-formed request
-        # """
-        # if not kg_id:
-        #     # must not be empty string
-        #     await report_error(request, "upload_kge_file(): empty Knowledge Graph Identifier?")
-        #
-        # if kgx_file_content not in KGX_FILE_CONTENT_TYPES:
-        #     # must not be empty string
-        #     await report_error(
-        #         request,
-        #         "upload_kge_file(): empty or invalid KGX file content type: '" + str(kgx_file_content) + "'?"
-        #     )
-        #
-        # if upload_mode not in ['content_from_local_file', 'content_from_url']:
-        #     # Invalid upload mode
-        #     await report_error(
-        #         request,
-        #         "upload_kge_file(): empty or invalid upload_mode: '" + str(upload_mode) + "'?"
-        #     )
-        #
-        # if not content_name:
-        #     # must not be empty string
-        #     await report_error(request, "upload_kge_file(): empty Content Name?")
-        #
-        # """
-        # END Error Handling
-        # """
-        #
-        # """BEGIN Register upload-specific metadata"""
-        #
-        # # The final key for the object is dependent on its type
-        # # edges -> <file_set_location>/edges/
-        # # nodes -> <file_set_location>/nodes/
-        # # archive -> <file_set_location>/archive/
-        #
-        # file_set_location, assigned_version = await get_file_set_location(kg_id, kg_version=kg_version)
-        # if not file_set_location:
-        #     await report_not_found(
-        #         request,
-        #         "upload_kge_file(): unknown version '" + kg_version +
-        #         "' or Knowledge Graph '" + kg_id + "'?"
-        #     )
-        #
-        # file_type: KgeFileType = KgeFileType.KGX_UNKNOWN
-        #
-        # if kgx_file_content in ['nodes', 'edges']:
-        #     file_set_location = with_subfolder(location=file_set_location, subfolder=kgx_file_content)
-        #     file_type = KgeFileType.KGX_DATA_FILE
-        #
-        # elif kgx_file_content == "metadata":
-        #     # metadata stays in the kg_id 'root' version folder
-        #     file_type = KgeFileType.KGX_CONTENT_METADATA_FILE
-        #
-        #     # We coerce the content metadata file name
-        #     # into a standard name, during transfer to S3
-        #     content_name = CONTENT_METADATA_FILE
-        #
-        # elif kgx_file_content == "archive":
-        #     # TODO this is tricky.. not yet sure how to handle an archive with
-        #     #      respect to properly persisting it in the S3 bucket...
-        #     #      Leave it in the kg_id 'root' version folder for now?
-        #     #      The archive may has metadata too, but the data's the main thing.
-        #     file_type = KgeFileType.KGE_ARCHIVE
-        #
-        # """END Register upload-specific metadata"""
-        #
-        # """BEGIN File Upload Protocol"""
-        #
-        # # keep track of the final key for testing purposes?
-        # uploaded_file_object_key = None
-        #
-        # # we modify the filename so that they can be validated by KGX natively by tar.gz
-        # content_name = infix_string(
-        #     content_name, f"_{kgx_file_content}"
-        # ) if kgx_file_content in ['nodes', 'edges'] else content_name
-        #
-        # if upload_mode == 'content_from_url':
-        #
-        #     logger.debug("upload_kge_file(): content_url == '" + content_url + "')")
-        #
-        #     uploaded_file_object_key = transfer_file_from_url(
-        #         url=content_url,
-        #         file_name=content_name,
-        #         bucket=_KGEA_APP_CONFIG['bucket'],
-        #         object_location=file_set_location
-        #     )
-        #
-        # elif upload_mode == 'content_from_local_file':
-        #
-        #     """
-        #     Although earlier on I experimented with approaches that streamed directly into an archive,
-        #     it failed for what should have been obvious reasons: gzip is non-commutative, so without unpacking
-        #     then zipping up consecutively uploaded files I can't add new gzip files to the package after compression.
-        #
-        #     So for now we're just streaming into the bucket, only archiving when required - on download.
-        #     """
-        #
-        #     uploaded_file_object_key = upload_file(
-        #         data_file=uploaded_file.file,  # The raw file object (e.g. as a byte stream)
-        #         file_name=content_name,        # The new name for the file
-        #         bucket=_KGEA_APP_CONFIG['bucket'],
-        #         object_location=file_set_location
-        #     )
-        #
-        # else:
-        #     await report_error(request, "upload_kge_file(): unknown upload_mode: '" + upload_mode + "'?")
-        #
-        # """END File Upload Protocol"""
-        #
-        # if uploaded_file_object_key:
-        #
-        #     try:
-        #         s3_file_url = create_presigned_url(
-        #             bucket=_KGEA_APP_CONFIG['bucket'],
-        #             object_key=uploaded_file_object_key
-        #         )
-        #
-        #         # This action adds a file to the given knowledge graph, identified by the 'kg_id',
-        #         # initiating or continuing a versioned KGE file set assembly process.
-        #         # May raise an Exception if something goes wrong.
-        #         KgeArchiveCatalog.catalog().add_to_kge_file_set(
-        #             kg_id=kg_id,
-        #             kg_version=kg_version,
-        #             file_type=file_type,
-        #             file_name=content_name,
-        #             object_key=uploaded_file_object_key,
-        #             s3_file_url=s3_file_url
-        #         )
-        #
-        #         response = web.Response(text=str(kg_id), status=200)
-        #
-        #         return await with_session(request, response)
-        #
-        #     except Exception as exc:
-        #         error_msg: str = "upload_kge_file(object_key: " + \
-        #                          str(uploaded_file_object_key) + ") - " + str(exc)
-        #         logger.error(error_msg)
-        #         await report_error(request, error_msg)
-        # else:
-        #     await report_error(request, "upload_kge_file(): " + str(file_type) + "file upload failed?")
 
         response = web.Response(text=str(upload_tracker['upload'][upload_token]['end_position']), status=200)
         await with_session(request, response)
@@ -936,113 +681,6 @@
         # If session is not active, then just a redirect
         # directly back to unauthenticated landing page
         await redirect(request, LANDING)
-=======
-        
-        file_set_location, assigned_version = with_version(func=get_object_location, version=kg_version)(kg_id)
-        
-        file_type: KgeFileType = KgeFileType.KGX_UNKNOWN
-        
-        if kgx_file_content in ['nodes', 'edges']:
-            file_set_location = with_subfolder(location=file_set_location, subfolder=kgx_file_content)
-            file_type = KgeFileType.KGX_DATA_FILE
-        
-        elif kgx_file_content == "metadata":
-            # metadata stays in the kg_id 'root' version folder
-            file_type = KgeFileType.KGX_CONTENT_METADATA_FILE
-            
-            # We coerce the content metadata file name
-            # into a standard name, during transfer to S3
-            content_name = CONTENT_METADATA_FILE
-        
-        elif kgx_file_content == "archive":
-            # TODO this is tricky.. not yet sure how to handle an archive with
-            #      respect to properly persisting it in the S3 bucket...
-            #      Leave it in the kg_id 'root' version folder for now?
-            #      The archive may has metadata too, but the data's the main thing.
-            file_type = KgeFileType.KGE_ARCHIVE
-        
-        """END Register upload-specific metadata"""
-        
-        """BEGIN File Upload Protocol"""
-        
-        # keep track of the final key for testing purposes?
-        uploaded_file_object_key = None
-        
-        # we modify the filename so that they can be validated by KGX natively by tar.gz
-        content_name = infix_string(
-            content_name, f"_{kgx_file_content}"
-        ) if kgx_file_content in ['nodes', 'edges'] else content_name
-        
-        if upload_mode == 'content_from_url':
-            
-            logger.debug("upload_kge_file(): content_url == '" + content_url + "')")
-            
-            uploaded_file_object_key = transfer_file_from_url(
-                url=content_url,
-                file_name=content_name,
-                bucket=_KGEA_APP_CONFIG['bucket'],
-                object_location=file_set_location
-            )
-        
-        elif upload_mode == 'content_from_local_file':
-            
-            """
-            Although earlier on I experimented with approaches that streamed directly into an archive,
-            it failed for what should have been obvious reasons: gzip is non-commutative, so without unpacking
-            then zipping up consecutively uploaded files I can't add new gzip files to the package after compression.
-            
-            So for now we're just streaming into the bucket, only archiving when required - on download.
-            """
-            
-            uploaded_file_object_key = upload_file_multipart(
-                data_file=uploaded_file.file,  # The raw file object (e.g. as a byte stream)
-                file_name=content_name,  # The new name for the file
-                bucket=_KGEA_APP_CONFIG['bucket'],
-                object_location=file_set_location
-            )
-        
-        else:
-            await report_error(request, "upload_kge_file(): unknown upload_mode: '" + upload_mode + "'?")
-        
-        """END File Upload Protocol"""
-        
-        if uploaded_file_object_key:
-            
-            try:
-                s3_file_url = create_presigned_url(
-                    bucket=_KGEA_APP_CONFIG['bucket'],
-                    object_key=uploaded_file_object_key
-                )
-                
-                # This action adds a file to the given knowledge graph, identified by the 'kg_id',
-                # initiating or continuing a versioned KGE file set assembly process.
-                # May raise an Exception if something goes wrong.
-                KgeArchiveCatalog.catalog().add_to_kge_file_set(
-                    kg_id=kg_id,
-                    kg_version=kg_version,
-                    file_type=file_type,
-                    file_name=content_name,
-                    object_key=uploaded_file_object_key,
-                    s3_file_url=s3_file_url
-                )
-                
-                response = web.Response(text=str(kg_id), status=200)
-                
-                return await with_session(request, response)
-            
-            except Exception as exc:
-                error_msg: str = "upload_kge_file(object_key: " + \
-                                 str(uploaded_file_object_key) + ") - " + str(exc)
-                logger.error(error_msg)
-                await report_error(request, error_msg)
-        else:
-            await report_error(request, "upload_kge_file(): " + str(file_type) + "file upload failed?")
-    
-    # else:
-    #     # If session is not active, then just a redirect
-    #     # directly back to unauthenticated landing page
-    #     await redirect(request, LANDING)
->>>>>>> 003a39e8
 
 
 #############################################################
@@ -1127,9 +765,8 @@
     
     session = await get_session(request)
     if not session.empty:
-<<<<<<< HEAD
-
-        file_set_location, assigned_version = await get_file_set_location(kg_id, kg_version=kg_version)
+
+        file_set_location, assigned_version = with_version(func=get_object_location, version=kg_version)(kg_id)
         if not file_set_location:
             await report_not_found(
                 request,
@@ -1137,12 +774,6 @@
             )
 
         content_metadata_file_key = file_set_location + CONTENT_METADATA_FILE
-=======
-        
-        file_set_location, assigned_version = with_version(func=get_object_location, version=kg_version)(kg_id)
-        
-        content_metadata_file_key = file_set_location + "content_metadata.json"
->>>>>>> 003a39e8
         
         if not object_key_exists(
                 bucket_name=_KGEA_APP_CONFIG['bucket'],
