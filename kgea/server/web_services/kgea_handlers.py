from os import getenv
from pathlib import Path

try:
    from yaml import CLoader as Loader, CDumper as Dumper
except ImportError:
    from yaml import Loader, Dumper

from string import Template
import re

from aiohttp import web
from aiohttp_session import get_session

#############################################################
# Application Configuration
#############################################################

from kgea.server.config import get_app_config

from .kgea_session import redirect, with_session, report_error

from .kgea_file_ops import (
    upload_file,
    # upload_file_multipart,
    create_presigned_url,
    # location_available,
    kg_files_in_location,
    # add_to_github,
    # create_smartapi,
    get_object_location,
    with_version,
    with_subfolder
)

from .kgea_stream import transfer_file_from_url

from ..registry.Registry import (
    KgeFileType,
    KgeaRegistry
)

import logging

# Master flag for local development runs bypassing authentication and other production processes
DEV_MODE = getenv('DEV_MODE', default=False)

logger = logging.getLogger(__name__)

logger.setLevel(logging.DEBUG)

# Opaquely access the configuration dictionary
KGEA_APP_CONFIG = get_app_config()

# This is likely invariant almost forever unless new types of
# KGX data files will eventually be added, i.e. 'attributes'(?)
KGX_FILE_CONTENT_TYPES = ['nodes', 'edges']

if DEV_MODE:
    # Point to http://localhost:8090 for UI
    UPLOAD_FORM_PATH = "http://localhost:8090/upload"
    LANDING = "http://localhost:8090/"
    HOME = "http://localhost:8090/home"
else:
    # Production NGINX resolves the relative path otherwise?
    UPLOAD_FORM_PATH = "/upload"
    LANDING = '/'
    HOME = '/home'

#############################################################
# Upload Controller Handlers
#
# Insert imports and return calls into upload_controller.py:
#
# from ..kge_handlers import (
#     register_kge_file_set,
#     upload_kge_file,
#     publish_kge_file_set
# )
#############################################################

_known_licenses = {
    "Creative-Commons-4.0": 'https://creativecommons.org/licenses/by/4.0/legalcode',
    "MIT": 'https://opensource.org/licenses/MIT',
    "Apache-2.0": 'https://www.apache.org/licenses/LICENSE-2.0.txt'
}


async def _get_file_set_location(request: web.Request, kg_id: str, version: str = None):
    
    kge_file_set = KgeaRegistry.registry().get_kge_file_set(kg_id)
    if not kge_file_set:
        await report_error(request, "_get_file_set_location(): unknown KGE File Set '" + kg_id + "'?")

    if not version:
        version = kge_file_set.get_version()
        
    file_set_location, assigned_version = with_version(get_object_location, version)(kg_id)
    
    return file_set_location, assigned_version


async def register_kge_file_set(request: web.Request):  # noqa: E501
    """Register core parameters for the KGE File Set upload

     # noqa: E501

    :param request:
    :type request: web.Request - contains register.html form parameters

    """
    logger.debug("Entering register_kge_file_set()")
    
    session = await get_session(request)
    if not session.empty:
        
        data = await request.post()
        
        # KGE File Set Translator SmartAPI parameters set
        # now includes the following string keyword arguments:
        
        # kg_name: human readable name of the knowledge graph
        kg_name = data['kg_name']

        # kg_description: detailed description of knowledge graph (may be multi-lined with '\n')
        kg_description = data['kg_description']

        # kg_version: release version of knowledge graph
        kg_version = data['kg_version']

        # translator_component: Translator component associated with the knowledge graph (e.g. KP, ARA or SRI)
        translator_component = data['translator_component']
        
        # translator_team: specific Translator team (affiliation)
        # contributing the file set, e.g. Clinical Data Provider
        translator_team = data['translator_team']
        
        # submitter: name of submitter of the KGE file set
        submitter = data['submitter']
        
        # submitter_email: contact email of the submitter
        submitter_email = data['submitter_email']
        
        # license_name Open Source license name, e.g. MIT, Apache 2.0, etc.
        license_name = data['license_name']
        
        # license_url: web site link to project license
        license_url = ''
        
        if 'license_url' in data:
            license_url = data['license_url'].strip()
        
        # url may be empty or unavailable - try to take default license?
        if not license_url:
            if license_name in _known_licenses:
                license_url = _known_licenses[license_name]
            elif license_name != "Other":
                await report_error(request, "register_kge_file_set(): unknown licence_name: '" + license_name + "'?")
        
        # terms_of_service: specifically relating to the project, beyond the licensing
        terms_of_service = data['terms_of_service']
        
        logger.debug(
            "register_kge_file_set() form parameters:\n\t" +
            "\n\tkg_name: " + kg_name +
            "\n\tkg_description: " + kg_description +
            "\n\tkg_version: " + kg_version +
            "\n\ttranslator_component: " + translator_component +
            "\n\ttranslator_team: " + translator_team +
            "\n\tsubmitter: " + submitter +
            "\n\tsubmitter_email: " + submitter_email +
            "\n\tlicense_name: " + license_name +
            "\n\tlicense_url: " + license_url +
            "\n\tterms_of_service: " + terms_of_service
        )
        
        if not kg_name or not submitter:
            await report_error(request, "register_kge_file_set(): either kg_name or submitter are empty?")
        
        # Use a normalized version of the knowledge
        # graph name as the KGE File Set identifier.
        kg_id = KgeaRegistry.normalize_name(kg_name)

        file_set_location, assigned_version = with_version(func=get_object_location, version=kg_version)(kg_id)
        
        logger.debug("register_kge_file_set(file_set_location: " + file_set_location + ")")
        
        if True:  # location_available(bucket_name, object_key):
            if True:  # api_specification and url:
                # TODO: repair return
                #  1. Store url and api_specification (if needed) in the session
                #  2. replace with /upload form returned
                #
                
                # Here we start to inject local KGE Archive tracking
                # of the file set of a specific knowledge graph submission
                KgeaRegistry.registry().register_kge_file_set(
                    kg_id,
                    file_set_location=file_set_location,
                    kg_name=kg_name,
                    kg_description=kg_description,
                    kg_version=assigned_version,
                    translator_component=translator_component,
                    translator_team=translator_team,
                    submitter=submitter,
                    submitter_email=submitter_email,
                    license_name=license_name,
                    license_url=license_url,
                    terms_of_service=terms_of_service
                )
                
                await redirect(request,
                               Template(
                                   UPLOAD_FORM_PATH +
                                   '?kg_id=$kg_id&kg_name=$kg_name&kg_version=$kg_version&submitter=$submitter'
                               ).substitute(kg_id=kg_id, kg_name=kg_name, kg_version=kg_version, submitter=submitter),
                               active_session=True
                               )
        #     else:
        #         # TODO: more graceful front end failure signal
        #         await redirect(request, HOME)
        # else:
        #     # TODO: more graceful front end failure signal
        #     await report_error(request, "Unknown failure")
    else:
        # If session is not active, then just a redirect
        # directly back to unauthenticated landing page
        await redirect(request, LANDING)


async def upload_kge_file(
        request: web.Request,
        kg_id: str,
        upload_mode: str,
        content_name: str,
        kgx_file_content:str = None,
        content_url: str = None,
        uploaded_file=None
) -> web.Response:
    """KGE File Set upload process

    :param request:
    :type request: web.Request
    :param kg_id:
    :type kg_id: str
    :param upload_mode:
    :type upload_mode: str
    :param content_name:
    :type content_name: str
    :param kgx_file_content:
    :type kgx_file_content: str
    :param content_url:
    :type content_url: str
    :param uploaded_file:
    :type uploaded_file: FileField

    :rtype: web.Response
    """
    logger.debug("Entering upload_kge_file()")
    
    session = await get_session(request)
    if not session.empty:
        
        if not kg_id:
            # must not be empty string
            await report_error(request, "upload_kge_file(): empty Knowledge Graph Identifier?")
        
        if not content_name:
            # must not be empty string
            await report_error(request, "upload_kge_file(): empty Content Name?")
        
        if upload_mode not in ['metadata', 'content_from_local_file', 'content_from_url']:
            # Invalid upload mode
            await report_error(request, "upload_kge_file(): unknown upload_mode: '" + upload_mode + "'?")

        file_set_location, assigned_version = await _get_file_set_location(request, kg_id)
        
        uploaded_file_object_key = None
        file_type: KgeFileType = KgeFileType.KGX_UNKNOWN
        
        if upload_mode == 'content_from_url':
            
            logger.debug("upload_kge_file(): content_url == '" + content_url + "')")
            
            if kgx_file_content not in KGX_FILE_CONTENT_TYPES:
                await report_error(
                    request,
                    "upload_kge_file(): KGX file content type must be set for content transfers from URLs"
                )
            
            uploaded_file_object_key = transfer_file_from_url(
                url=content_url,
                file_name=content_name,
                bucket=KGEA_APP_CONFIG['bucket'],
                object_location=with_subfolder(file_set_location, kgx_file_content)
            )
            
            file_type = KgeFileType.KGX_DATA_FILE
        
        else:  # process direct metadata or content file upload
            
            # upload_file is a FileField with a file attribute
            # pointing to the actual data file as a temporary file
            # Initial approach here will be to user the uploaded_file.file
            # TODO: check if uploaded_file.file scales to large files
            
            if upload_mode == 'content_from_local_file':
                
                # KGE Content File for upload?
                
                if kgx_file_content not in KGX_FILE_CONTENT_TYPES:
                    await report_error(
                        request,
                        "upload_kge_file(): KGX file content type must be set for uploading content from a local file"
                    )

                uploaded_file_object_key = upload_file(
                    # TODO: does uploaded_file need to be a 'MultipartReader' or a 'BodyPartReader' here?
                    data_file=uploaded_file.file,
                    file_name=content_name,
                    bucket=KGEA_APP_CONFIG['bucket'],
                    object_location=with_subfolder(file_set_location, kgx_file_content)
                )
                
                file_type = KgeFileType.KGX_DATA_FILE
            
            elif upload_mode == 'metadata':
                
                # KGE Metadata File for upload?
                
                uploaded_file_object_key = upload_file(
                    # TODO: does uploaded_file need to be a 'MultipartReader' or a 'BodyPartReader' here?
                    data_file=uploaded_file.file,
                    file_name=content_name,
                    bucket=KGEA_APP_CONFIG['bucket'],
                    object_location=file_set_location
                )
                
                file_type = KgeFileType.KGX_METADATA_FILE
            
            else:
                await report_error(request, "upload_kge_file(): unknown upload_mode: '" + upload_mode + "'?")
        
        if uploaded_file_object_key:
            
            try:
                s3_file_url = create_presigned_url(
                    bucket=KGEA_APP_CONFIG['bucket'],
                    object_key=uploaded_file_object_key
                )
                
                # This action adds a file to a knowledge graph initiating
                # or continuing a KGE file set registration process.
                # May raise an Exception if something goes wrong.
                KgeaRegistry.registry().add_to_kge_file_set(
                    kg_id=kg_id,
                    file_type=file_type,
                    file_name=content_name,
                    object_key=uploaded_file_object_key,
                    s3_file_url=s3_file_url
                )
                
                response = web.Response(text=str(kg_id), status=200)
                
                return await with_session(request, response)
            
            except Exception as exc:
                error_msg: str = "upload_kge_file(object_key: " + \
                                 str(uploaded_file_object_key) + ") - " + str(exc)
                logger.error(error_msg)
                await report_error(request, error_msg)
        else:
            await report_error(request, "upload_kge_file(): " + str(file_type) + "file upload failed?")
    
    else:
        # If session is not active, then just a redirect
        # directly back to unauthenticated landing page
        await redirect(request, LANDING)


async def publish_kge_file_set(request: web.Request, kg_id):
    """Publish a registered File Set

    :param request:
    :type request: web.Request
    :param kg_id: KGE File Set identifier for the knowledge graph for which data files are being accessed.
    :type kg_id: str

    """
    await KgeaRegistry.registry().publish_file_set(kg_id)
    
    await redirect(request, HOME)


#############################################################
# Content Metadata Controller Handler
#
# Insert import and return call into content_controller.py:
#
# from ..kge_handlers import kge_meta_knowledge_graph
#############################################################


<<<<<<< HEAD
# TODO: get file out of root folder
async def kge_meta_knowledge_graph(request: web.Request, kg_id: str, version: str) -> web.Response:
=======
async def kge_meta_knowledge_graph(request: web.Request, kg_id: str, kg_version: str) -> web.Response:
>>>>>>> 3ace4b17
    """Get supported relationships by source and target

    :param request:
    :type request: web.Request
    :param kg_id: KGE File Set identifier for the knowledge graph for which graph metadata is being accessed.
    :type kg_id: str
<<<<<<< HEAD
    :param version: Version of the KGE File Set
    :type version: str

    :rtype: web.Response( Dict[str, Dict[str, List[str]]] )
    """
    logger.debug("Entering kge_meta_knowledge_graph(kg_id: " + kg_id + ", version: " + version + ")")
=======
    :param kg_version: Version of KGE File Set for a given knowledge graph.
    :type kg_version: str

    :rtype: web.Response( Dict[str, Dict[str, List[str]]] )
    """
    logger.debug("Entering kge_meta_knowledge_graph(kg_id: " + kg_id + ", kg_version: " + kg_version + ")")
>>>>>>> 3ace4b17
    
    session = await get_session(request)
    if not session.empty:
        
        file_set_location, assigned_version = await _get_file_set_location(request, kg_id, version=version)
        
        # Listings Approach
        # - Introspect on Bucket
        # - Create URL per Item Listing
        # - Send Back URL with Dictionary
        # OK in case with multiple files (alternative would be, archives?). A bit redundant with just one file.
        # TODO: convert into redirect approach with cross-origin scripting?
        kg_files = kg_files_in_location(
            bucket_name=KGEA_APP_CONFIG['bucket'],
            object_location=file_set_location
        )
        pattern = Template('$FILES_LOCATION([^\/]+\..+)').substitute(
            FILES_LOCATION=file_set_location
        )
        kg_listing = [content_location for content_location in kg_files if re.match(pattern, content_location)]
        kg_urls = dict(
            map(lambda kg_file: [Path(kg_file).stem, create_presigned_url(KGEA_APP_CONFIG['bucket'], kg_file)],
                kg_listing)
        )
        
        # logger.debug('knowledge_map urls: %s', kg_urls)
        # import requests, json
        # metadata_key = kg_listing[0]
        # url = create_presigned_url(KGEA_APP_CONFIG['bucket'], metadata_key)
        # metadata = json.loads(requests.get(url).text)
        
        response = web.Response(text=str(kg_urls), status=200)
        return await with_session(request, response)
    
    else:
        # If session is not active, then just a redirect
        # directly back to unauthenticated landing page
        await redirect(request, LANDING)


#############################################################
# Provider Metadata Controller Handler
#
# Insert import and return call into provider_controller.py:
#
# from ..kge_handlers import (
#     get_kge_file_set_catalog,
#     kge_access
# )
#############################################################


async def get_kge_file_set_catalog(request: web.Request) -> web.Response:
    """Returns the catalog of available KGE File Sets

    :param request:
    :type request: web.Request
    """
    return web.Response(status=200)


async def kge_access(request: web.Request, kg_id: str, version: str) -> web.Response:
    """Get KGE File Sets

    :param request:
    :type request: web.Request
    :param kg_id: Name label of KGE File Set whose files are being accessed
    :type kg_id: str
    :param version: Version of the KGE File Set
    :type version: str

    :rtype: web.Response( Dict[str, Attribute] )
    """
    logger.debug("Entering kge_access(kg_id: " + kg_id + ", version: " + version + ")")
    
    session = await get_session(request)
    if not session.empty:
        
        file_set_location, assigned_version = await _get_file_set_location(request, kg_id, version=version)
        
        # Listings Approach
        # - Introspect on Bucket
        # - Create URL per Item Listing
        # - Send Back URL with Dictionary
        # OK in case with multiple files (alternative would be, archives?). A bit redundant with just one file.
        # TODO: convert into redirect approach with cross-origin scripting?
        kg_files = kg_files_in_location(
            bucket_name=KGEA_APP_CONFIG['bucket'],
            object_location=file_set_location
        )
        pattern = Template('($FILES_LOCATION[0-9]+\/)').substitute(FILES_LOCATION=file_set_location)
        kg_listing = [content_location for content_location in kg_files if re.match(pattern, content_location)]
        kg_urls = dict(
            map(lambda kg_file: [Path(kg_file).stem, create_presigned_url(KGEA_APP_CONFIG['bucket'], kg_file)],
                kg_listing))
        # logger.debug('access urls %s, KGs: %s', kg_urls, kg_listing)
        
        response = web.Response(text=str(kg_urls), status=200)
        return await with_session(request, response)
    
    else:
        # If session is not active, then just
        # redirect back to unauthenticated landing page
        await redirect(request, LANDING)<|MERGE_RESOLUTION|>--- conflicted
+++ resolved
@@ -388,7 +388,6 @@
 
     """
     await KgeaRegistry.registry().publish_file_set(kg_id)
-    
     await redirect(request, HOME)
 
 
@@ -401,38 +400,24 @@
 #############################################################
 
 
-<<<<<<< HEAD
-# TODO: get file out of root folder
-async def kge_meta_knowledge_graph(request: web.Request, kg_id: str, version: str) -> web.Response:
-=======
 async def kge_meta_knowledge_graph(request: web.Request, kg_id: str, kg_version: str) -> web.Response:
->>>>>>> 3ace4b17
     """Get supported relationships by source and target
 
     :param request:
     :type request: web.Request
     :param kg_id: KGE File Set identifier for the knowledge graph for which graph metadata is being accessed.
     :type kg_id: str
-<<<<<<< HEAD
-    :param version: Version of the KGE File Set
-    :type version: str
-
-    :rtype: web.Response( Dict[str, Dict[str, List[str]]] )
-    """
-    logger.debug("Entering kge_meta_knowledge_graph(kg_id: " + kg_id + ", version: " + version + ")")
-=======
     :param kg_version: Version of KGE File Set for a given knowledge graph.
     :type kg_version: str
 
     :rtype: web.Response( Dict[str, Dict[str, List[str]]] )
     """
     logger.debug("Entering kge_meta_knowledge_graph(kg_id: " + kg_id + ", kg_version: " + kg_version + ")")
->>>>>>> 3ace4b17
     
     session = await get_session(request)
     if not session.empty:
         
-        file_set_location, assigned_version = await _get_file_set_location(request, kg_id, version=version)
+        file_set_location, assigned_version = await _get_file_set_location(request, kg_id, version=kg_version)
         
         # Listings Approach
         # - Introspect on Bucket
