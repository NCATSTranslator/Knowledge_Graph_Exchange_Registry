--- conflicted
+++ resolved
@@ -55,14 +55,8 @@
         app_config = get_app_config()
         if DEV_MODE:
             from aiohttp_session.cookie_storage import EncryptedCookieStorage
-<<<<<<< HEAD
-            # TODO: this needs to be global across the UI and Archive code bases(?!?)
-            import base64
-            secret_key = base64.urlsafe_b64decode(str.encode(app_config['secret_key'],"utf-8"))
-=======
             import base64
             secret_key = base64.urlsafe_b64decode(str.encode(app_config['secret_key'], "utf-8"))
->>>>>>> 73b0d248
             cls._session_storage = EncryptedCookieStorage(secret_key)
         else:
             import aiomcache
@@ -254,20 +248,10 @@
 
 async def report_error(request, reason: str, active_session: bool = False):
     """
-<<<<<<< HEAD
-    Triggers display of an error page stating a
-    'reason' for failure of the current operation.
-    
+
     :param request:
     :param reason:
     :param active_session:
-    :return:
-=======
-
-    :param request:
-    :param reason:
-    :param active_session:
->>>>>>> 73b0d248
     """
     await _process_redirection(
         request,
