--- conflicted
+++ resolved
@@ -232,20 +232,14 @@
 
     # Upload the file
     try:
-<<<<<<< HEAD
         if config is None:
             s3_client.upload_fileobj(data_file, bucket, object_key)
         else:
             s3_client.upload_fileobj(data_file, bucket, object_key, Config=config)
-    except ClientError as error_message:
-        raise ClientError(error_message)
-=======
-        s3_client.upload_fileobj(data_file, bucket, object_key)
     except Exception as exc:
         logger.error("kgea file ops: upload_file() exception: "+str(exc))
         raise exc
-    
->>>>>>> 82235e23
+
     return object_key
 
 
