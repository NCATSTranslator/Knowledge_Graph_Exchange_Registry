--- conflicted
+++ resolved
@@ -16,12 +16,9 @@
 import time
 
 import requests
-<<<<<<< HEAD
 import validators
-=======
 import smart_open
 from datetime import datetime
->>>>>>> 1ba94988
 
 from os.path import abspath, splitext
 from pathlib import Path
@@ -1105,6 +1102,8 @@
     size: int = 0
     if url:
         try:
+            assert (validators.url(url))
+
             # fetching the header information
             info = requests.head(url)
             content_length = info.headers['Content-Length']
@@ -1112,14 +1111,10 @@
             return size
         except Exception as exc:
             logger.error("get_url_file_size(url:" + str(url) + "): " + str(exc))
-<<<<<<< HEAD
             # TODO: invalidate the size invariant to propagate a call error
             # for now return -1 to encode the error state
             return -1
 
-=======
-    
->>>>>>> 1ba94988
     return size
 
 
