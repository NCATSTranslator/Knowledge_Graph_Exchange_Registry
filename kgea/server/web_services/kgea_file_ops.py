--- conflicted
+++ resolved
@@ -793,12 +793,11 @@
     # add the file the running archive
     print(kg_files_in_location(bucket, file_set_object_key))
     job.add_files(file_set_object_key)
-<<<<<<< HEAD
-=======
+
     # Add the Knowledge Graph provider.yaml file as well
     provider_metadata_file_object_key = part[0]+"/"+part[1]+"/provider.yaml"
     job.add_file(provider_metadata_file_object_key)
->>>>>>> ceb902c8
+
     # execute the job
     job.tar()
 
