"""
KGE Interface module to the operational management of
File Sets within Knowledge Graph eXchange (KGX) application.

Set the RUN_TESTS environment variable to a non-blank value
whenever you wish to run the unit tests in this module...
Set the CLEAN_TESTS environment variable to a non-blank value
to clean up test outputs from RUN_TESTS runs.

The values for the Translator SmartAPI endpoint are hard coded
in the module for now but may change in the future.

TRANSLATOR_SMARTAPI_REPO = "NCATS-Tangerine/translator-api-registry"
KGE_SMARTAPI_DIRECTORY = "translator_knowledge_graph_archive"
"""
from sys import stderr
from os import getenv
from os.path import dirname, abspath
from typing import Dict, Union, Set, List, Any, Optional, Tuple
from string import punctuation
from io import BytesIO, StringIO
from datetime import date, datetime
import logging
import re

import tempfile

import re
import threading
from asyncio import (
    create_task,
    gather,
    sleep,
    Queue,
    Task,
    QueueFull,
    run
)

# TODO: maybe convert Catalog components to Python Dataclasses?
# from dataclasses import dataclass

from enum import Enum
from string import Template

import json

import smart_open
from jsonschema import (
    ValidationError,
    SchemaError,
    validate as json_validator
)

import yaml
from kgx.utils.kgx_utils import GraphEntityType

try:
    from yaml import CLoader as Loader, CDumper as Dumper
    from yaml.scanner import ScannerError
except ImportError:
    from yaml import Loader, Dumper
    from yaml.scanner import ScannerError

from github import Github
from github.GithubException import UnknownObjectException, BadCredentialsException

from kgx.transformer import Transformer
from kgx.validator import Validator

from kgea.config import (
    get_app_config,
    PROVIDER_METADATA_FILE,
    FILE_SET_METADATA_FILE
)

from kgea.server.web_services.models import (
    KgeMetadata,
    KgeFileSetStatusCode,
    KgeFile,
    KgeProviderMetadata,
    KgeFileSetMetadata
)

from kgea.server.web_services.kgea_file_ops import (
    print_error_trace,
    get_default_date_stamp,
    get_object_location,
    get_archive_contents,
    get_object_key,
    with_version,
    load_s3_text_file,
    compress_fileset,
    aggregate_files,
    copy_file,
    upload_file,
    random_alpha_string,
    decompress_in_place,
    object_key_exists
)

from kgea.server.web_services.sha_utils import sha1_manifest

logger = logging.getLogger(__name__)

DEV_MODE = getenv('DEV_MODE', default=False)
OVERRIDE = True

RUN_TESTS = getenv('RUN_TESTS', default=False)
CLEAN_TESTS = getenv('CLEAN_TESTS', default=False)


def prepare_test(func):
    """
    
    :param func:
    :return:
    """
    def wrapper():
        """
        
        :return:  function called
        """
        print("\n" + str(func) + " ----------------\n")
        return func()
    return wrapper


#
# Until we are confident about the KGE File Set publication
# We will post our Translator SmartAPI entries to a local KGE Archive folder
#
# TRANSLATOR_SMARTAPI_REPO = "NCATS-Tangerine/translator-api-registry"
# KGE_SMARTAPI_DIRECTORY = "translator_knowledge_graph_archive"

# TODO: Deployment-dependent constants
TRANSLATOR_SMARTAPI_REPO = "NCATSTranslator/Knowledge_Graph_Exchange_Registry"
KGE_SMARTAPI_DIRECTORY = "kgea/server/tests/output"
BIOLINK_GITHUB_REPO = 'biolink/biolink-model'


# Opaquely access the configuration dictionary
_KGEA_APP_CONFIG = get_app_config()

Number_of_Archiver_Tasks = \
    _KGEA_APP_CONFIG['Number_of_Archiver_Tasks'] if 'Number_of_Archiver_Tasks' in _KGEA_APP_CONFIG else 3

Number_of_Validator_Tasks = \
    _KGEA_APP_CONFIG['Number_of_Validator_Tasks'] if 'Number_of_Validator_Tasks' in _KGEA_APP_CONFIG else 3

PROVIDER_METADATA_TEMPLATE_FILE_PATH = \
    abspath(dirname(__file__) + '/../../../api/kge_provider_metadata.yaml')
FILE_SET_METADATA_TEMPLATE_FILE_PATH = \
    abspath(dirname(__file__) + '/../../../api/kge_fileset_metadata.yaml')
TRANSLATOR_SMARTAPI_TEMPLATE_FILE_PATH = \
    abspath(dirname(__file__) + '/../../../api/kge_smartapi_entry.yaml')

# TODO: operational parameter dependent configuration
MAX_WAIT = 100  # number of iterations until we stop pushing onto the queue. -1 for unlimited waits
MAX_QUEUE = 0  # amount of queueing until we stop pushing onto the queue. 0 for unlimited queue items


def _populate_template(filename, **kwargs) -> str:
    """
    Reads in a string template and populates it with provided named parameter values
    """
    with open(filename, 'r') as template_file:
        template = template_file.read()
        # Inject KG-specific parameters into template
        populated_template = Template(template).substitute(**kwargs)
        return populated_template


def format_and_compression(file_name) -> Tuple[str, Optional[str]]:
    """
    Assumes that format and compression is encoded in the file_name
    as standardized period-delimited parts of the name. This is a
    hacky first version of this method that only recognizes common
    KGX file input format and compression.
    
    :param file_name:
    :return: Tuple of input_format, compression
    """
    part = file_name.split('.')
    if 'tsv' in part:
        input_format = 'tsv'
    else:
        input_format = ''

    if 'tar' in part:
        archive = 'tar'
    else:
        archive = None

    if 'gz' in part:
        compression = ''
        if archive:
            compression = archive + "."
        compression += 'gz'
    else:
        compression = None

    return input_format, compression


class KgeFileType(Enum):
    """
    KGE File types Enumerated
    """
    KGX_UNKNOWN = "unknown file type"
    KGX_CONTENT_METADATA_FILE = "KGX metadata file"
    KGX_DATA_FILE = "KGX data file"
    KGE_ARCHIVE = "KGE data archive"
    KGE_NODES = "KGX nodes"
    KGE_EDGES = "KGX edges"


class KgeFileSet:
    """
    Class wrapping information about a specific released version of
    KGE Archive managed File Set, effectively 'owned' (hence revisable) by a submitter.
    """
    def __init__(
            self,
            kg_id: str,
            biolink_model_release: str,
            fileset_version: str,
            submitter_name: str,
            submitter_email: str,
            size: int = -1,
            revisions: str = 'creation',
            date_stamp: str = get_default_date_stamp(),
            archive_record: bool = False
    ):
        """
        KgeFileSet constructor

        :param kg_id:
        :param biolink_model_release:
        :param fileset_version:
        :param submitter_name:
        :param submitter_email:
        :param size:
        :param revisions:
        :param date_stamp:
        :param archive_record: True if KgeFileSet record was read in from the Archive, not created in this session
        """

        self.kg_id = kg_id
        self.biolink_model_release = biolink_model_release
        self.fileset_version = fileset_version
        self.submitter_name = submitter_name
        self.submitter_email = submitter_email

        # KGE File Set archive size, may initially be unknown
        self.size = size
        self.revisions = revisions
        self.date_stamp = date_stamp

        # this attribute will track the content metadata file of the given version of KGE File Set
        self.content_metadata: Dict[str, Union[str, bool, List[str]]] = dict()

        # this attribute will track all data files of the given version of KGE File Set
        self.data_files: Dict[str, Dict[str, Any]] = dict()

        # no errors to start
        self.errors: List[str] = list()

        self.status: KgeFileSetStatusCode

        if archive_record:
            # File Set read in from the Archive
            # TODO: how need verify that an archived KGE File Set is truly KGX compliant?
            # self.status = KgeFileSetStatusCode.LOADED
            self.status = KgeFileSetStatusCode.VALIDATED
        else:
            self.status = KgeFileSetStatusCode.CREATED

    def __str__(self):
        return f"File set version '{self.fileset_version}' of graph '{self.kg_id}': {self.data_files}"
    
    def report_error(self, msg):
        """
        :param msg: single string message or list of string messages
        :return:
        """
        if isinstance(msg, str):
            msg = [msg]
        logger.error("\n".join(msg))
        lock = threading.Lock()
        with lock:
            self.errors.extend(msg)
            self.status = KgeFileSetStatusCode.ERROR

    def get_file_set_status(self):
        """
        :return: KgeFileSetStatusCode of the KGE File Set
        """
        return self.status

    def get_kg_id(self):
        """
        :return: the knowledge graph identifier string
        """
        return self.kg_id

    def get_biolink_model_release(self):
        """

        :return: Biolink Model release Semantic Version (major.minor.patch)
        """
        return self.biolink_model_release

    def get_fileset_version(self):
        """
        :return: File set version as Semantic Version (major.minor)
        """
        return self.fileset_version

    def get_date_stamp(self):
        """
        Date stamp of file set as ISO format ("YYYY-MM-DD")
        :return:
        """
        return self.date_stamp

    def id(self):
        """
        :return: Versioned file set identifier.
        """
        return self.kg_id + "." + self.fileset_version

    def get_submitter_name(self):
        """
        Submitter of the file set version.
        :return:
        """
        return self.submitter_name

    def get_submitter_email(self):
        """
        Email for the submitter of the file set.
        :return:
        """
        return self.submitter_email

    def get_data_file_object_keys(self) -> Set[str]:
        """
        :return: S3 object keys of file set data files.
        """
        return set(self.data_files.keys())

    def get_data_file_names(self) -> Set[str]:
        """
        :return: String root file names of the files in the file set.
        """
        return set([x["file_name"] for x in self.data_files.values()])

    def get_nodes(self):
        """
        :return:
        """
        node_file_pattern = re.compile('node[s]?.tsv')  # a node file by its own admission
        node_folder_pattern = re.compile('nodes/')  # a nodes file given where it's placed
        node_files_keys = list(filter(
            lambda x: node_folder_pattern.match(x) is not None or node_file_pattern.match(x) is not None and not ('aggregates/' in x), self.get_data_file_object_keys()
        ))
        return node_files_keys

    def get_edges(self):
        """

        :return:
        """
        edge_file_pattern = re.compile('edge[s]?.tsv')  # an edge file by its own admission
        edge_folder_pattern = re.compile('edges/')  # an edges file given where it's placed
        edge_files_keys = list(filter(
            lambda x: edge_folder_pattern.match(x) is not None or edge_file_pattern.match(x) is not None and not ('aggregates/' in x), self.get_data_file_object_keys()
        ))
        return edge_files_keys

    def get_archive_files_keys(self):
        """

        :return:
        """
        archive_files_keys = list(filter(
            lambda x: '.tar.gz' in x, self.get_data_file_object_keys()
        ))
        return archive_files_keys

    def has(self, filetype):
        if filetype is KgeFileType.KGE_ARCHIVE:
            return len(self.get_archive_files_keys()) > 0
        elif filetype is KgeFileType.KGE_NODES:
            return len(self.get_nodes()) > 0
        elif filetype is KgeFileType.KGE_EDGES:
            return len(self.get_edges()) > 0
        else:
            return None

    # Note: content metadata file name is already normalized on S3 to 'content_metadata.yaml'
    def set_content_metadata_file(self, file_name: str, file_size: int, object_key: str, s3_file_url: str):
        """
        Sets the metadata file identification for a KGE File Set
        :param file_name: original name of metadata file.
        :param file_size: size of metadata file (as number of bytes).
        :param object_key:
        :param s3_file_url:
        :return: None
        """
        self.content_metadata = {
            "file_name": file_name,
            "file_size": file_size,
            "object_key": object_key,
            "s3_file_url": s3_file_url,
            "kgx_compliant": False,  # until proven True...
            "errors": []
        }

        # Add size of the metadata file to file set aggregate size
        self.add_file_size(file_size)

        content_metadata_file_text = load_s3_text_file(
            bucket_name=_KGEA_APP_CONFIG['aws']['s3']['bucket'],
            object_name=object_key
        )
        # Must load the JSON into a Python dictionary for validation
        metadata_json = json.loads(content_metadata_file_text)

        # OK to do the KGX content metadata JSON validation right away here,
        # since it is much simpler and quicker than general KGX data validation
        errors = validate_content_metadata(metadata_json)

        if not errors:
            self.content_metadata["kgx_compliant"] = True
        else:
            self.content_metadata["errors"] = errors

    def add_data_file(
            self,
            file_type: KgeFileType,
            file_name: str,
            file_size: int,
            object_key: str,
            s3_file_url: str
    ):
        """
        Adds a (meta-)data file to this current of KGE File Set.

        :param file_type: KgeFileType of file being added to the KGE File Set
        :param file_name: to add to the KGE File Set
        :param file_size: number of bytes in the file
        :param object_key: of the file in AWS S3
        :param s3_file_url: current S3 pre-signed data access url

        :return: None
        """

        # Attempt to infer the format and compression of the data file from its filename
        input_format, input_compression = format_and_compression(file_name)

        # TODO: the originally generated data_file record details here,
        #       from initial file registration are more extensive than
        #       a file record later loaded from the Archive. We may need
        #       to review this and somehow record more details in the archive?
        self.data_files[object_key] = {
            "object_key": object_key,
            "file_type": file_type,
            "file_name": file_name,
            "file_size": file_size,
            "input_format": input_format,
            "input_compression": input_compression,
            "s3_file_url": s3_file_url,
            "kgx_compliant": False,  # until proven True...
            "errors": []
        }

        # Add size of this file to file set aggregate size
        self.add_file_size(file_size)

        # We now defer general node/edge graph data validation
        # to the file set self.post_process_file_set() stage

    def add_data_files(self, data_files: Dict[str, Dict[str, Any]]):
        """
        Bulk addition of data files to the KGE File Set may only
        receive an AWS S3 object_key indexed dictionary of file names.
        The files are not further validated for KGX format compliance.
        """
        self.data_files.update(data_files)

    def remove_data_file(self, object_key: str) -> Optional[Dict[str, Any]]:
        """
        Remove a specified data file from the Archive S3 repository.
        :param object_key: of the file to be removed
        :return: details of the removed file
        """
        details: Optional[Dict[str, Any]] = None
        try:
            # TODO: need to be careful here with data file removal in case
            #       the file in question is still being actively validated?
            details = self.data_files.pop(object_key)
        except KeyError:
            logger.warning(
                "File with object key '" + object_key + "' was not found in " +
                "KGE File Set version '" + self.fileset_version + "'"
            )
        return details

    def load_data_files(self, file_object_keys: List[str]):
        """
        Uploads data files using file object keys.
        :param file_object_keys: a list of object keys of the files to be uploaded.
        :return:
        """
        # TODO: see if there any other information here to be captured or inferred,
        #       e.g. file compression (from file extension), file type, size, etc.
        for object_key in file_object_keys:
            part = object_key.split('/')
            file_name = part[-1]
            self.data_files[object_key] = {
                "file_name": file_name,
                "object_key": object_key,
                # "file_type": file_type,
                # "input_format": input_format,
                # "input_compression": input_compression,
                # "size": -1,  # how can I measure this here?
                # "s3_file_url": s3_file_url,
                # TODO: this could be hazardous to assume True here?
                #       It would be better to track KGX compliance
                #       status somewhere in persisted Archive metadata.
                "kgx_compliant": True,
                # "errors": []
            }

    ##########################################
    # KGE FileSet Publication to the Archive #
    ##########################################
    async def publish(self):
        """
        After a file_set is uploaded, publish file set in the Archive
        after post-processing the file set including generation of the
        file set 'tar.gz' archive for for KGX validation then downloading.
        
        Also sets the file set KgeFileSetStatusCode.

        :return: True if successful; False otherwise
        """
        # Signal that the KGE File Set is in a post-processing state
        self.status = KgeFileSetStatusCode.PROCESSING

        try:
            # Publish a 'file_set.yaml' metadata file to the
            # versioned archive subdirectory containing the KGE File Set
            fileset_metadata_file = self.generate_fileset_metadata_file()
            fileset_metadata_object_key = add_to_s3_repository(
                kg_id=self.kg_id,
                text=fileset_metadata_file,
                file_name=FILE_SET_METADATA_FILE,
                fileset_version=self.fileset_version
            )
            if fileset_metadata_object_key:
                logger.info(f"KgeFileSet.publish(): successfully created object key {fileset_metadata_object_key}")
            else:
                msg = f"publish(): metadata '{FILE_SET_METADATA_FILE}" + \
                      f"' file for KGE File Set version '{self.fileset_version}" + \
                      f"' of knowledge graph '{self.kg_id}" + \
                      "' not successfully posted to the Archive?"
                self.report_error(msg)
                return
            
        except Exception as exception:
            msg = f"publish(): {self.kg_id} {self.fileset_version} {str(exception)}"
            self.report_error(msg)
            return

        try:
            archiver: KgeArchiver = KgeArchiver.get_archiver()
            archiver.create_workers(1)  # add worker capacity
            
            # Assemble a standard KGX Fileset tar.gz archive, with computed SHA1 hash sum
            await archiver.process(self)
        
        except TimeoutError:
            msg = "publish(): archiver.process() signalled TimeoutError"
            self.report_error(msg)
        
        except Exception as error:
            msg = f"publish(): {str(error)}"
            self.report_error(msg)
            
    async def confirm_kgx_data_file_set_validation(self):
        """
        Confirms KGX validation of a file set.
        :return:
        """
        # check if any errors were returned by KGX Validation
        errors: List = []
        for data_file in self.data_files.values():
            lock = threading.Lock()
            with lock:
                if not data_file["kgx_compliant"]:
                    msg = data_file["errors"]
                    if isinstance(msg, str):
                        msg = [msg]
                    errors.extend(msg)

        if not self.content_metadata["kgx_compliant"]:
            errors.append(self.content_metadata["errors"])

        if errors:
            self.report_error(errors)

        return errors

    def generate_fileset_metadata_file(self) -> str:
        """
        Generates the fileset metadata file using a template.
        :return: Populated fileset metadata YAML contents (as a string)
        """
        self.revisions = 'Creation'
        # TODO: Maybe also add in the inventory of files here?
        files = ""
        for entry in self.data_files.values():
            files += "- " + entry["file_name"]+"\n"
        try:
            fileset_metadata_yaml = _populate_template(
                host=_KGEA_APP_CONFIG['site_hostname'],
                filename=FILE_SET_METADATA_TEMPLATE_FILE_PATH,
                kg_id=self.kg_id,
                biolink_model_release=self.biolink_model_release,
                fileset_version=self.fileset_version,
                date_stamp=self.date_stamp,
                submitter_name=self.submitter_name,
                submitter_email=self.submitter_email,
                size=self.size,
                revisions=self.revisions,
                files=files
            )
        except Exception as exception:
            logger.error(
                f"generate_fileset_metadata_file(): {self.kg_id} {self.fileset_version} {str(exception)}"
            )
            raise exception

        return fileset_metadata_yaml

    def get_metadata(self) -> KgeFileSetMetadata:
        """
        :return: KGE File Set metadata (output) object of this KgeFileSet.
        """
        fileset_metadata: KgeFileSetMetadata = \
            KgeFileSetMetadata(
                biolink_model_release=self.biolink_model_release,
                fileset_version=self.fileset_version,
                date_stamp=date.fromisoformat(self.date_stamp),
                submitter_name=self.submitter_name,
                submitter_email=self.submitter_email,
                status=self.status,
                size=self.size/1024**2  # aggregate file size in megabytes
            )

        file_set: List[KgeFile] = [
            KgeFile(
                original_name=name,
                # TODO: populate with more complete file_set information here
                # assigned_name="nodes.tsv",
                # file_type="Nodes",
                # file_size=100,  # megabytes
                # kgx_compliance_status="Validated",
                # errors=list()
            )
            for name in self.get_data_file_names()
        ]
        fileset_metadata.files = file_set

        # load the content_metadata JSON file contents here
        fileset_metadata.content = None

        return fileset_metadata

    def add_file_size(self, file_size: int):
        """
        Add new file_size to aggregate total of file sizes for the file set.
        :param file_size:
        :return:
        """
        self.size += file_size


class KgeKnowledgeGraph:
    """
    Class wrapping information about a KGE Archive managed Knowledge Graph assembled
    in AWS S3 then published in the Translator SmartAPI Registry for 3rd party client access.
    A knowledge graph has some characteristic source, scope and Translator team owner, and
    contains one or more versioned KgeFileSets.
    """

    _expected_provider_metadata = [
        "file_set_location",
        "kg_name",
        "kg_description",

        # "fileset_version",  # don't store versions here anymore (rather, in the KGEFileSet)

        "kg_size",
        "translator_component",
        "translator_team",

        # 'submitter_name'  and 'submitter_email' here refers to the individual
        # who originally registers the KGE Knowledge Graph and associated metadata
        "submitter_name",
        "submitter_email",

        "license_name",
        "license_url",
        "terms_of_service"
    ]

    def __init__(self, **kwargs):
        """
        KgeKnowledgeGraph constructor.
        """
        #     Dict[
        #         str,  # kg_id level properties: 'metadata' and 'versions'
        #         Union[
        #             KgeKnowledgeGraph,  # global 'metadata'  including KG name, owners, licensing, etc.
        #             Dict[  # global 'versions'
        #                 str,       # fileset_version's are the keys
        #                 List[str]  # List of S3 object_name paths for files associated with a given version
        #             ]
        #         ]
        #     ]
        # ]
        self.kg_id = kwargs.pop("kg_id", None)
        if not self.kg_id:
            raise RuntimeError("KgeKnowledgeGraph() needs a non-null 'kg_id'!")

        # if provided, the fileset_version is simply designates
        # the 'latest' file set of the given Knowledge Graph
        fileset_version = kwargs.pop("fileset_version", None)
        if fileset_version:
            file_set_location = kwargs.pop("file_set_location", None)
            if not file_set_location:
                raise RuntimeError("KgeKnowledgeGraph() explicit 'fileset_version' needs a 'file_set_location'?!")

        # load other parameters other than kg_id  and version-specific metadata
        self.parameter: Dict = dict()
        for key, value in kwargs.items():
            if key not in self._expected_provider_metadata:
                logger.warning("Unexpected KgeKnowledgeGraph parameter '"+str(key)+"'... ignored!")
                continue
            self.parameter[key] = self.sanitize(key, value)

        # File Set Versions
        self._file_set_versions: Dict[str, KgeFileSet] = dict()

        #
        # Knowledge Graph registration no longer
        # automatically adds a new KGE File Set version
        #
        # Register an explicitly specified submitter-specified KGE File Set version
        # Sanity check: we should probably not overwrite a KgeFileSet version if it already exists?
        # if fileset_version and fileset_version not in self._file_set_versions:
        #     self._file_set_versions[fileset_version] = KgeFileSet(
        #         kg_id=self.kg_id,
        #         fileset_version=fileset_version,
        #         submitter_name=kwargs['submitter_name'],
        #         submitter_email=kwargs['submitter_email']
        #     )

        self._provider_metadata_object_key: Optional[str] = None

    _name_filter_table = None

    _spregex = re.compile(r'\s+')

    _indent = " "*4

    @staticmethod
    def sanitize(key, value):
        """
        This function fixes the text of specific values of the
        Knowledge Graph metadata to be YAML friendly

        :param key: yaml key field
        :param value: text value to be fixed (if necessary)
        :return:
        """
        if key == "kg_description":
            # Sanity check: remove carriage returns
            value = value.replace("\r", "")
            value = value.replace("\n", "\n"+" "*4)
            # Fix both ends
            value = value.strip()
            value = " "*4 + value
        return value

    @classmethod
    def _name_filter(cls):
        if not cls._name_filter_table:
            delete_dict = {sp_character: '' for sp_character in punctuation}
            # make exception for hyphen and period: keep/convert to hyphen
            delete_dict['-'] = '-'
            delete_dict['.'] = '-'
            cls._name_filter_table = str.maketrans(delete_dict)
        return cls._name_filter_table

    @classmethod
    def normalize_name(cls, kg_name: str) -> str:
        """
        Normalize a user name to knowledge graph identifier name

        :param kg_name: user provided knowledge name
        :return: normalized knowledge graph identifier name

        """
        # TODO: need to review graph name normalization and indexing
        #       against various internal graph use cases, e.g. lookup
        #       and need to be robust to user typos (e.g. extra blank spaces?
        #       invalid characters?). Maybe convert to regex cleanup?
        # all lower case
        kg_id = kg_name.lower()

        # filter out all punctuation characters
        kg_id = kg_id.translate(cls._name_filter())

        # just clean up the occasional double space typo
        # (won't fully clean up a series of spaces)
        kg_id = cls._spregex.sub("-", kg_id)

        return kg_id

    def set_provider_metadata_object_key(self, object_key: Optional[str] = None):
        """

        :param object_key:
        :return:
        """
        self._provider_metadata_object_key = object_key

    def get_provider_metadata_object_key(self):
        """

        :return:
        """
        return self._provider_metadata_object_key

    def publish_provider_metadata(self):
        """

        :return:
        """
        logger.info("Publishing knowledge graph '" + self.kg_id + "' to the Archive")
        provider_metadata_file = self.generate_provider_metadata_file()
        # no fileset_version given since the provider metadata is global to Knowledge Graph
        object_key = add_to_s3_repository(
            kg_id=self.kg_id,
            text=provider_metadata_file,
            file_name=PROVIDER_METADATA_FILE
        )
        if object_key:
            self.set_provider_metadata_object_key(object_key)
        else:
            self.set_provider_metadata_object_key()
            logger.warning(
                "publish_file_set(): " + PROVIDER_METADATA_FILE +
                " for Knowledge Graph '" + self.kg_id +
                "' not successfully added to KGE Archive storage?"
            )
        return self.get_provider_metadata_object_key()

    def get_name(self) -> str:
        """

        :return:
        """
        return self.parameter.setdefault("kg_name", self.kg_id)

    def get_file_set(self, fileset_version: str) -> Optional[KgeFileSet]:
        """
        :return: KgeFileSet entry tracking for data files in the KGE File Set
        """
        if fileset_version not in self._file_set_versions:
            logger.warning("KgeKnowledgeGraph.get_file_set(): KGE File Set version '"
                           + fileset_version + "' unknown for Knowledge Graph '" + self.kg_id + "'?")
            return None

        return self._file_set_versions[fileset_version]

    # KGE File Set Translator SmartAPI parameters (March 2021 release):
    # - kg_id: KGE Archive generated identifier assigned to a given knowledge graph submission (and used as S3 folder)
    # - translator_component - Translator component associated with the knowledge graph (e.g. KP, ARA or SRI)
    # - translator_team - specific Translator team (affiliation) contributing the file set, e.g. Clinical Data Provider
    # - submitter_name - name of submitter of the KGE file set
    # - submitter_email - contact email of the submitter
    # - kg_name: human readable name of the knowledge graph
    # - kg_description: detailed description of knowledge graph (may be multi-lined with '\n')
    # - license_name - Open Source license name, e.g. MIT, Apache 2.0, etc.
    # - license_url - web site link to project license
    # - terms_of_service - specifically relating to the project, beyond the licensing
    def generate_provider_metadata_file(self) -> str:
        """

        :return:
        """
        return _populate_template(
            filename=PROVIDER_METADATA_TEMPLATE_FILE_PATH,
            host=_KGEA_APP_CONFIG['site_hostname'], kg_id=self.kg_id, **self.parameter
        )

    def generate_translator_registry_entry(self) -> str:
        """

        :return:
        """
        return _populate_template(
            filename=TRANSLATOR_SMARTAPI_TEMPLATE_FILE_PATH,
            host=_KGEA_APP_CONFIG['site_hostname'], kg_id=self.kg_id, **self.parameter
        )

    def get_version_names(self) -> List[str]:
        """

        :return:
        """
        return list(self._file_set_versions.keys())

    def load_file_set_versions(
            self,
            versions: Dict[
                str,  # fileset_version's of versioned KGE File Sets for a kg
                Dict[
                    str,  # tags 'metadata' and 'file_object_keys'
                    Union[
                        str,  # 'metadata' field value: 'file set' specific text file blob from S3
                        List[str]  # list of 'file_object_keys' in a given KGE File Set
                    ]
                ]
            ]
    ):
        """

        :param versions:
        :return:
        """
        for fileset_version, entry in versions.items():
            file_set: KgeFileSet
            if 'metadata' in entry:
                file_set = self.load_fileset_metadata(entry['metadata'])
            else:
                file_set = KgeFileSet(
                                self.kg_id,
                                biolink_model_release='',
                                fileset_version=fileset_version,
                                date_stamp=get_default_date_stamp(),
                                submitter_name=self.parameter.setdefault('submitter_name', ''),
                                submitter_email=self.parameter.setdefault('submitter_email', ''),
                                archive_record=True
                            )
            file_set.load_data_files(entry['file_object_keys'])

    def add_file_set(self, fileset_version: str, file_set: KgeFileSet):
        """

        :param fileset_version:
        :param file_set:
        :return:
        """
        self._file_set_versions[fileset_version] = file_set

    def load_fileset_metadata(self, metadata_text: str) -> KgeFileSet:
        """

        :param metadata_text:
        :return:
        """

        # Assumed to be a YAML string to be parsed into a Python dictionary
        mf = StringIO(metadata_text)
        md_raw = yaml.load(mf, Loader=Loader)
        md = dict(md_raw)

        # id: "disney_small_world_graph" ## == kg_id
        if self.kg_id != md.setdefault('id', ''):
            raise RuntimeError(
                "load_archive_entry(): archive folder kg_id '" + self.kg_id +
                " != id in " + FILE_SET_METADATA_FILE + "?"
            )

        # biolink_model_release: "2.0.2"
        biolink_model_release = md.setdefault('biolink_model_release', 'latest')

        # fileset_version: "1.0"
        fileset_version = md.setdefault('fileset_version', 'latest')

        # date_stamp: "1964-04-22"
        date_stamp = md.setdefault('date_stamp', get_default_date_stamp())

        # revisions: >-
        #   ${revisions}
        revisions = md.setdefault('revisions', '')

        submitter: Dict = md.setdefault('submitter', {})
        if submitter:
            # submitter_name:
            #   name: "${submitter_name}"
            submitter_name = submitter.setdefault('name', '')

            #   email: "${submitter_email}"
            submitter_email = submitter.setdefault('email', '')
        else:
            submitter_name = submitter_email = ""

        # size: "10000" # megabytes
        size = md.setdefault('size', -1)

        # Probably don't need this field value
        # access: "https://kge.starinformatics.ca/disney_small_world_graph/1964-04-22"
        # access = md.setdefault('access', '')

        # Capture the file set metadata...
        file_set = KgeFileSet(
            self.kg_id,
            biolink_model_release=biolink_model_release,
            fileset_version=fileset_version,
            date_stamp=date_stamp,
            submitter_name=submitter_name,
            submitter_email=submitter_email,
            size=size,
            revisions=revisions,
            archive_record=True
        )

        # ...add it to the knowledge graph...
        self.add_file_set(fileset_version, file_set)

        # then return it for further processing
        return file_set

    # # Listings Approach for getting KGE File Metadata  - DEPRECATED FROM THE GENERAL CATALOG?
    # # - Introspect on Bucket
    # # - Create URL per Item Listing
    # # - Send Back URL with Dictionary
    # # OK in case with multiple files (alternative would be, archives?). A bit redundant with just one file.
    # # TODO: convert into redirect approach with cross-origin scripting?
    # file_set_location, _ = with_version(func=get_object_location, version=self.fileset_version)(self.kg_id)
    # kg_files = kg_files_in_location(
    #     bucket_name=_KGEA_APP_CONFIG['aws']['s3']['bucket'],
    #     object_location=file_set_location
    # )
    # pattern = Template('($FILES_LOCATION[0-9]+\/)').substitute(FILES_LOCATION=file_set_location)
    # kg_listing = [content_location for content_location in kg_files if re.match(pattern, content_location)]
    # kg_urls = dict(
    #     map(
    #         lambda kg_file: [
    #             Path(kg_file).stem,
    #             create_presigned_url(_KGEA_APP_CONFIG['aws']['s3']['bucket'], kg_file)
    #         ],
    #         kg_listing))
    # # logger.info('access urls %s, KGs: %s', kg_urls, kg_listing)
    def get_metadata(self, fileset_version: str) -> KgeMetadata:
        """

        :param fileset_version:
        :return:
        """
        provider_metadata: KgeProviderMetadata = \
            KgeProviderMetadata(
                kg_id=self.kg_id,
                kg_name=self.get_name(),
                kg_description=self.parameter["kg_description"],
                translator_component=self.parameter["translator_component"],
                translator_team=self.parameter["translator_team"],
                submitter_name=self.parameter["submitter_name"],
                submitter_email=self.parameter["submitter_email"],
                license_name=self.parameter["license_name"],
                license_url=self.parameter["license_url"],
                terms_of_service=self.parameter["terms_of_service"]
            )

        fileset_metadata: Optional[KgeFileSetMetadata] = None

        fileset: Optional[KgeFileSet] = self.get_file_set(fileset_version)
        if fileset:
            fileset_metadata = fileset.get_metadata()
        else:
            logger.warning("KGE File Set version '"+fileset_version+"' does not exist for graph '"+self.kg_id+"'")

        metadata = KgeMetadata(provider=provider_metadata, fileset=fileset_metadata)

        return metadata


class KgeArchiveCatalog:
    """
    Knowledge Graph Exchange (KGE) Temporary Registry for
    tracking compilation and validation of complete KGE File Sets
    """
    _the_catalog = None

    def __init__(self):
        # Catalog keys are kg_id's, entries are a Python dictionary of kg_id metadata including
        # name, KGE File Set metadata and a list of versions with associated file sets
        self._kge_knowledge_graph_catalog: Dict[str, KgeKnowledgeGraph] = dict()

        # Initialize catalog with the metadata of all the existing KGE Archive (AWS S3 stored) KGE File Sets
        # archive_contents keys are the kg_id's, entries are the rest of the KGE File Set metadata
        archive_contents: Dict = get_archive_contents(bucket_name=_KGEA_APP_CONFIG['aws']['s3']['bucket'])
        for kg_id, entry in archive_contents.items():
            if self.is_complete_kg(kg_id, entry):
                self.load_archive_entry(kg_id=kg_id, entry=entry)

    def is_complete_kg(self, kg_id, entry) -> bool:
        """
        Verifies that an S3 KG entry (and all its file sets) are valid
        and complete for use by the front end application.

        :param kg_id:
        :param entry:
        :return:
        """
        if not (kg_id and entry):
            return False
    
        return True
    
    @classmethod
    def catalog(cls):
        """
        :return: singleton of KgeArchiveCatalog
        """
        if not cls._the_catalog:
            KgeArchiveCatalog._the_catalog = KgeArchiveCatalog()

        return KgeArchiveCatalog._the_catalog

    def load_archive_entry(
            self,
            kg_id: str,
            entry: Dict[
                str,  # tags 'metadata' and 'versions'
                Union[
                    str,  # 'metadata' field value: kg specific 'provider' text file blob from S3
                    Dict[  # 'versions' field value
                        str,  # fileset_version's of versioned KGE File Sets for a kg
                        Dict[
                            str,  # tags 'metadata' and 'files'
                            Union[
                                str,  # 'metadata' field value: 'file set' specific text file blob from S3
                                List[str]  # list of data files in a given KGE File Set
                            ]
                        ]
                    ]
                ]
            ]
    ):
        """
         Parse an KGE Archive entry for metadata
         to load into a KgeFileSet
         for indexing in the KgeArchiveCatalog
        """
        if not (
            'metadata' in entry and
            self.load_provider_metadata(kg_id=kg_id, metadata_text=entry['metadata'])
        ):
            # provider.yaml metadata was not loaded, then, ignore this entry and return...
            logger.warning(
                "load_archive_entry(): no 'metadata' loaded from archive... ignoring knowledge graph '"+kg_id+"'?"
            )
            return

        if 'versions' in entry:
            knowledge_graph: KgeKnowledgeGraph = self.get_knowledge_graph(kg_id)
            knowledge_graph.load_file_set_versions(versions=entry['versions'])

    def load_provider_metadata(self, kg_id, metadata_text: str) -> bool:
        """
        Metadata assumed to be a YAML string to be parsed into a Python dictionary
        :param kg_id:
        :param metadata_text:
        :return:
        """
        if not metadata_text:
            return False
        
        mf = StringIO(metadata_text)
        try:
            md_raw = yaml.load(mf, Loader=Loader)
        except (ScannerError, TypeError):
            logger.warning("Ignoring improperly formed provider metadata YAML file: "+metadata_text)
            return False
        
        md = dict(md_raw)

        # id: "disney_small_world_graph" ## == kg_id
        if kg_id != md.setdefault('id', ''):
            logger.warning(
                "load_archive_entry(): archive folder kg_id '" + kg_id +
                " != id in "+PROVIDER_METADATA_FILE+"?"
            )
            return False

        # name:  "Disneyland Small World Graph"
        kg_name = md.setdefault('name', 'Unknown')

        # description: >-
        #   Voyage along the Seven Seaways canal and behold a cast of
        #     almost 300 Audio-Animatronics dolls representing children
        #     from every corner of the globe as they sing the classic
        #     anthem to world peace—in their native languages.
        kg_description = md.setdefault('description', '')

        # size: "KGE archive file size TBA"
        kg_size = md.setdefault('size', 'unknown')

        # translator:
        #   component: "KP"
        #   team:
        #   - "Disney Knowledge Provider"
        if 'translator' in md:
            tmd = md['translator']
            translator_component = tmd.setdefault('component', 'unknown')
            translator_team = tmd.setdefault('team', 'unknown')
        else:
            translator_component = translator_team = 'unknown'

        # submitter:
        #   name: "Mickey Mouse"
        #   email: "mickey.mouse@disneyland.disney.go.com"
        if 'submitter' in md:
            smd = md['submitter']
            submitter_name = smd.setdefault('name', 'unknown')
            submitter_email = smd.setdefault('email', 'unknown')
        else:
            submitter_name = submitter_email = 'unknown'

        # license:
        #   name: "Artistic 2.0"
        #   url:  "https://opensource.org/licenses/Artistic-2.0"
        if 'license' in md:
            lmd = md['license']
            license_name = lmd.setdefault('name', 'unknown')
            license_url = lmd.setdefault('url', 'unknown')
        else:
            license_name = license_url = 'unknown'

        # termsOfService: "https://disneyland.disney.go.com/en-ca/terms-conditions/"
        terms_of_service = md.setdefault('termsOfService', 'unknown')

        self.add_knowledge_graph(
            kg_id=kg_id,
            kg_name=kg_name,
            kg_description=kg_description,
            kg_size=kg_size,
            translator_component=translator_component,
            translator_team=translator_team,
            submitter_name=submitter_name,
            submitter_email=submitter_email,
            license_name=license_name,
            license_url=license_url,
            terms_of_service=terms_of_service
        )

        return True

    # TODO: what is the required idempotency of this KG addition
    #       relative to submitters (can submitters change?)
    def add_knowledge_graph(self, **kwargs) -> KgeKnowledgeGraph:
        """
         As needed, registers a new catalog record for a knowledge graph 'kg_id'
         with a given 'name' for a given 'submitter'.

        :param kwargs: dictionary of metadata describing a KGE File Set entry
        :return: KgeKnowledgeGraph instance of the knowledge graph (existing or added)
        """
        kg_id = kwargs['kg_id']
        if kg_id not in self._kge_knowledge_graph_catalog:
            self._kge_knowledge_graph_catalog[kg_id] = KgeKnowledgeGraph(**kwargs)
        return self._kge_knowledge_graph_catalog[kg_id]

    def get_knowledge_graph(self, kg_id: str) -> Union[KgeKnowledgeGraph, None]:
        """
         Get the knowledge graph provider metadata associated with
         a given knowledge graph file set identifier.

        :param kg_id: input knowledge graph file set identifier
        :return: KgeaFileSet; None, if unknown
        """
        if kg_id in self._kge_knowledge_graph_catalog:
            return self._kge_knowledge_graph_catalog[kg_id]
        else:
            return None

    def add_to_kge_file_set(
            self,
            kg_id: str,
            fileset_version: str,
            file_type: KgeFileType,
            file_name: str,
            file_size: int,
            object_key: str,
            s3_file_url: str
    ):
        """
        This method adds the given input file to a local catalog of recently
        updated files, within which files formats are asynchronously validated
        to KGX compliance, and the entire file set assessed for completeness.
        An exception is raise if there is an error.

        :param kg_id: identifier of the KGE Archive managed Knowledge Graph of interest
        :param fileset_version: version of interest of the KGE File Set associated with the Knowledge Graph
        :param file_type: KgeFileType of the file being added
        :param file_name: name of the file
        :param file_size: size of the file (number of bytes)
        :param object_key: AWS S3 object key of the file
        :param s3_file_url: currently active pre-signed url to access the file
        :return: None
        """
        knowledge_graph = self.get_knowledge_graph(kg_id)

        if not knowledge_graph:
            raise RuntimeError("KGE File Set '" + kg_id + "' is unknown?")
        else:
            # Found a matching KGE Knowledge Graph?
            file_set = knowledge_graph.get_file_set(fileset_version=fileset_version)

            # Add the current (meta-)data file to the KGE File Set
            # associated with this fileset_version of the graph.
            if file_type in [KgeFileType.KGX_DATA_FILE, KgeFileType.KGE_ARCHIVE]:
                file_set.add_data_file(
                    object_key=object_key,
                    file_type=file_type,
                    file_name=file_name,
                    file_size=file_size,
                    s3_file_url=s3_file_url
                )

            elif file_type == KgeFileType.KGX_CONTENT_METADATA_FILE:
                file_set.set_content_metadata_file(
                    file_name=file_name,
                    file_size=file_size,
                    object_key=object_key,
                    s3_file_url=s3_file_url
                )
            else:
                raise RuntimeError("Unknown KGE File Set type?")

    def get_kg_entries(self, ignore_without_filetype=None) -> Dict[str,  Dict[str, Union[str, List[str]]]]:
        """

        :return:
        """
        # TODO: see KgeFileSetEntry schema in the ~/kgea/api/kgea_api.yaml
        if not OVERRIDE and DEV_MODE:
            # mock catalog
            catalog = {
                "translator_reference_graph": {
                    "name": "Translator Reference Graph",
                    "versions": ["1.0", "2.0", "2.1"]
                },
                "semantic_medline_database": {
                    "name": "Semantic Medline Database",
                    "versions": ["4.2", "4.3"]
                }
            }
        else:
            # The real content of the catalog
            catalog: Dict[str,  Dict[str, Union[str, List[str]]]] = dict()
            for kg_id, knowledge_graph in self._kge_knowledge_graph_catalog.items():

                # We only want to show graphs that either satisfy the existence of a filetype,
                # or a certain completion code. We do this now.
                versions = knowledge_graph.get_version_names()
                filtered_versions = [version for version in versions if knowledge_graph.get_file_set(version).has(filetype=ignore_without_filetype)]

                catalog[kg_id] = dict()
                catalog[kg_id]['name'] = knowledge_graph.get_name()
                catalog[kg_id]['versions'] = filtered_versions

        return catalog


# TODO
@prepare_test
def test_check_kgx_compliance():
    return True


# TODO
@prepare_test
def test_get_catalog_entries():
    print("\ntest_get_catalog_entries() test output:\n", file=stderr)
    catalog = KgeArchiveCatalog.catalog().get_kg_entries()
    print(json.dumps(catalog, indent=4, sort_keys=True), file=stderr)
    return True


_TEST_TSE_PARAMETERS = dict(
    host=_KGEA_APP_CONFIG['site_hostname'],
    kg_id="disney_small_world_graph",
    kg_name="Disneyland Small World Graph",
    kg_description="""Voyage along the Seven Seaways canal and behold a cast of
    almost 300 Audio-Animatronics dolls representing children
    from every corner of the globe as they sing the classic
    anthem to world peace—in their native languages.""",
    fileset_version="1964-04-22",
    translator_component="KP",
    translator_team="Disney Knowledge Provider",
    submitter_name="Mickey Mouse",
    submitter_email="mickey.mouse@disneyland.disney.go.com",
    license_name="Artistic 2.0",
    license_url="https://opensource.org/licenses/Artistic-2.0",
    terms_of_service="https://disneyland.disney.go.com/en-ca/terms-conditions/"
)
_TEST_TPMF = 'empty'
_TEST_TFMF = 'empty'
_TEST_TRE = 'empty'


def test_kg_id_normalization():
    name1 = 'A sample name with spaces'
    kg_id1 = KgeKnowledgeGraph.normalize_name(name1)
    assert kg_id1 == 'a-sample-name-with-spaces'

    name2 = 'Cr@%y   and $lick    NAME.'
    kg_id2 = KgeKnowledgeGraph.normalize_name(name2)
    assert kg_id2 == 'cry-and-lick-name'


@prepare_test
def test_create_provider_metadata_file():
    global _TEST_TPMF
    print("\ntest_create_provider_metadata_entry() test output:\n", file=stderr)
    _TEST_TPMF = _populate_template(
        filename=PROVIDER_METADATA_TEMPLATE_FILE_PATH,
        **_TEST_TSE_PARAMETERS
    )
    print(str(_TEST_TPMF), file=stderr)
    return True


def prepare_test_file_set(fileset_version: str = "1.0") -> KgeFileSet:
    """

    :param fileset_version:
    :return:
    """
    kg_id = "disney_small_world_graph"
    date_stamp = "1964-04-22"

    fs = KgeFileSet(
        kg_id=kg_id,
        biolink_model_release="2.0.2",
        fileset_version=fileset_version,
        date_stamp=date_stamp,
        submitter_name="Mickey Mouse",
        submitter_email="mickey.mouse@disneyland.disney.go.com"
    )
    file_set_location, _ = with_version(func=get_object_location, version=fileset_version)(kg_id)

    test_file1 = tempfile.NamedTemporaryFile()
    test_file1.write(bytes(random_alpha_string(), "UTF-8"))
    test_file1.seek(0)
    size = test_file1.tell()
    file_name = 'MickeyMouseFanClub_nodes.tsv'
    object_key = get_object_key(file_set_location, file_name)
    key = upload_file(
        bucket=_KGEA_APP_CONFIG['aws']['s3']['bucket'],
        object_key=object_key,
        source=test_file1
    )
    fs.add_data_file(
        object_key=key,
        file_type=KgeFileType.KGX_DATA_FILE,
        file_name=file_name,
        file_size=size,
        s3_file_url=''
    )
    test_file1.close()

    test_file2 = tempfile.NamedTemporaryFile()
    test_file2.write(bytes(random_alpha_string(), "UTF-8"))
    test_file2.seek(0)
    size = test_file2.tell()
    file_name = 'MinnieMouseFanClub_edges.tsv'
    object_key = get_object_key(file_set_location, file_name)
    key = upload_file(
        bucket=_KGEA_APP_CONFIG['aws']['s3']['bucket'],
        object_key=object_key,
        source=test_file2
    )
    fs.add_data_file(
        object_key=key,
        file_type=KgeFileType.KGX_DATA_FILE,
        file_name=file_name,
        file_size=size,
        s3_file_url=''
    )
    test_file2.close()

    with tempfile.TemporaryDirectory() as tempdir:

        # homogenize the names so these files don't clutter the test folder when uploaded
        test_name = {
            'nodes': 'test_nodes.tsv',
            'edges': 'test_edges.tsv',
            'archive': 'test_archive.tar.gz'
        }

        test_file3 = tempfile.NamedTemporaryFile(suffix='_nodes.tsv', delete=False)
        test_file3.write(bytes(random_alpha_string(), "UTF-8"))
        test_file3.close()

        test_file4 = tempfile.NamedTemporaryFile(suffix='_edges.tsv', delete=False)
        test_file4.write(bytes(random_alpha_string(), "UTF-8"))
        test_file4.close()

        import tarfile
        tar_file_name = random_alpha_string() + '.tar.gz'
        with tarfile.open(name=tempdir+'/'+tar_file_name, mode='w:gz') as test_tarfile:
            # OR use os.path.basename()
            test_tarfile.add(test_file3.name, arcname=test_name['nodes'])
            test_tarfile.add(test_file4.name, arcname=test_name['edges'])
        with open(tempdir+'/'+tar_file_name, 'rb') as test_tarfile1:
            object_key = get_object_key(file_set_location, test_name['archive'])
            key = upload_file(
                bucket=_KGEA_APP_CONFIG['aws']['s3']['bucket'],
                object_key=object_key,
                source=test_tarfile1
            )
            fs.add_data_file(
                object_key=key,
                file_type=KgeFileType.KGX_DATA_FILE,
                file_name=test_name['archive'],
                file_size=999,
                s3_file_url=''
            )

    return fs


@prepare_test
def test_create_fileset_metadata_file():
    global _TEST_TFMF
    print("\ntest_create_fileset_metadata_entry() test output:\n", file=stderr)

    fs = prepare_test_file_set()

    _TEST_TFMF = fs.generate_fileset_metadata_file()

    print(str(_TEST_TPMF), file=stderr)
    return True


@prepare_test
def test_create_translator_registry_entry():
    global _TEST_TRE
    print("\ntest_create_translator_registry_entry() test output:\n", file=stderr)
    _TEST_TRE = _populate_template(
        filename=TRANSLATOR_SMARTAPI_TEMPLATE_FILE_PATH,
        **_TEST_TSE_PARAMETERS
    )
    print(str(_TEST_TRE), file=stderr)
    return True


def add_to_s3_repository(
        kg_id: str,
        text: str,
        file_name: str,
        fileset_version: str = ''
) -> str:
    """
    Add a file of specified text content and name,
     to a KGE Archive (possibly versioned) S3 folder.
    :param kg_id: knowledge graph
    :param text: string blob contents of the file.
    :param file_name: of the file.
    :param fileset_version: version (optional)
    :return: str object key of the uploaded file
    """

    if text:
        if fileset_version:
            file_set_location, _ = with_version(func=get_object_location, version=fileset_version)(kg_id)
        else:
            file_set_location = get_object_location(kg_id)
        data_bytes = text.encode('utf-8')
        object_key = get_object_key(file_set_location, file_name)
        upload_file(
            bucket=_KGEA_APP_CONFIG['aws']['s3']['bucket'],
            object_key=object_key,
            source=BytesIO(data_bytes)
        )
        return object_key
    else:
        logger.warning("add_to_s3_repository(): Empty text string argument? Can't archive a vacuum!")
        return ''


def get_github_token() -> Optional[str]:
    """
    
    :return:
    """
    _github: Optional[Dict] = _KGEA_APP_CONFIG.setdefault('github', None)
    token: Optional[str] = None
    if _github:
        token = _github.setdefault('token', None)
    return token


def add_to_github(
        kg_id: str,
        text: str,
        repo_path: str = TRANSLATOR_SMARTAPI_REPO,
        target_directory: str = KGE_SMARTAPI_DIRECTORY
) -> bool:
    """
    
    :param kg_id:
    :param text:
    :param repo_path:
    :param target_directory:
    :return:
    """
    status: bool = False

    gh_token = get_github_token()

    logger.info("Calling add_to_github(gh_token: '"+str(gh_token)+"')")

    if gh_token and text:

        logger.info(
            "\n\t### api_specification = '''\n" + text[:60] + "...\n'''\n" +
            "\t### repo_path = '" + str(repo_path) + "'\n" +
            "\t### target_directory = '" + str(target_directory) + "'"
        )

        if text and repo_path and target_directory:

            entry_path = target_directory+"/"+kg_id + ".yaml"

            logger.info("\t### gh_url = '" + str(entry_path) + "'")

            g = Github(gh_token)

            content_file = repo = None

            try:
                # TODO: should I be explicit somewhere here
                #       about the repo branch being used? How?
                repo = g.get_repo(repo_path)
                content_file = repo.get_contents(entry_path)
            except BadCredentialsException as bce:
                logger.error(str(bce))
                repo = None
            except UnknownObjectException:
                content_file = None

            if not repo:
                logger.error("Could not connect to Github repo: "+repo_path)
                return False

            if not content_file:
                repo.create_file(
                    entry_path,
                    "Creating new KGE entry  '" + kg_id + "' in " + repo_path,
                    text,  # API YAML specification as a string
                )
            else:
                repo.update_file(
                    entry_path,
                    "Updating KGE entry  '" + kg_id + "' in " + repo_path,
                    text,  # API YAML specification as a string
                    content_file.sha
                )

            status = True

    return status


_TEST_SMARTAPI_REPO = "NCATSTranslator/Knowledge_Graph_Exchange_Registry"
_TEST_KGE_SMARTAPI_TARGET_DIRECTORY = "kgea/server/tests/output"


@prepare_test
def test_add_to_archive() -> bool:
    outcome: str = add_to_s3_repository(
        kg_id="kge_test_provider_metadata_file",
        text=_TEST_TPMF,
        file_name="test_provider_metadata_file",
        fileset_version="100.0"
    )

    return not outcome == ''


@prepare_test
def test_add_to_github():
    outcome: bool = add_to_github(
        "kge_test_translator_registry_entry",
        _TEST_TRE,
        repo_path=_TEST_SMARTAPI_REPO,
        target_directory=_TEST_KGE_SMARTAPI_TARGET_DIRECTORY
    )

    return outcome


def get_github_releases(repo_path: str = ''):
    """
    
    :param repo_path:
    :return:
    """
    if not repo_path:
        logger.error("get_github_releases(): repo_path argument is empty?")
        return []

    gh_token = get_github_token()
    if not gh_token:
        logger.error("get_github_releases(): need a non-null gh_token to access Github!")
        return []

    logger.info("Calling get_github_releases(repo_path: '" + str(repo_path) + "')")

    g = Github(gh_token)

    repo = g.get_repo(repo_path)

    releases = repo.get_releases()

    return [entry.tag_name for entry in releases]


def get_biolink_model_releases():
    """
    
    :return:
    """
    all_releases = get_github_releases(repo_path=BIOLINK_GITHUB_REPO)
    filtered_releases = list()
    for r in all_releases:
        if r.startswith('v'):
            continue
        major, minor, patch = r.split('.')
        if major == '1' and int(minor) < 8:
            continue
        if major == '1' and minor == '8' and patch != '2':
            continue
        filtered_releases.append(r)

    return filtered_releases


@prepare_test
def test_get_biolink_releases():
    """
    
    :return:
    """
    releases: List = get_biolink_model_releases()
    assert('2.0.2' in releases)
    print("Test access to Biolink releases:")
    for release in releases:
        print(f"\t{release}")


# TODO: make sure that you clean up all (external) test artifacts here
def clean_tests(
        kg_id="kge_test_entry",
        repo_path=_TEST_SMARTAPI_REPO,
        target_directory=_TEST_KGE_SMARTAPI_TARGET_DIRECTORY
):
    """
    This method cleans up a 'test' target Github repository.
    
    This method should be run by setting the 'CLEAN_TESTS' environment flag,
    after running the module with the 'RUN_TESTS' environment flag set.
    
    :param kg_id:
    :param repo_path:
    :param target_directory:
    :return:
    """

    gh_token = get_github_token()

    print(
        "Calling clean_tests()",
        file=stderr
    )

    if gh_token and repo_path and target_directory:

        entry_path = target_directory + "/" + kg_id + ".yaml"

        g = Github(gh_token)
        repo = g.get_repo(repo_path)

        contents = repo.get_contents(entry_path)
        repo.delete_file(contents.path, "Remove test entry = '" + entry_path + "'", contents.sha)

#########################################################################
# KGX File Set Validation Code ##########################################
#########################################################################


"""
Knowledge Graph eXchange (KGX) tool kit validation of
Knowledge Graph Exchange (KGE) File Sets located on AWS S3
"""


logger = logging.getLogger(__name__)
logger.setLevel(logging.INFO)

# Opaquely access the configuration dictionary
_KGEA_APP_CONFIG = get_app_config()

# one could perhaps parameterize this in the _KGEA_APP_CONFIG
_NUMBER_OF_KGX_VALIDATION_WORKER_TASKS = _KGEA_APP_CONFIG.setdefault("Number_of_KGX_Validation_Worker_Tasks", 3)
# KGX Content Metadata Validator is a simply JSON Schema validation operation
CONTENT_METADATA_SCHEMA_FILE = abspath(dirname(__file__) + '/content_metadata.schema.json')
with open(CONTENT_METADATA_SCHEMA_FILE, mode='r', encoding='utf-8') as cms:
    CONTENT_METADATA_SCHEMA = json.load(cms)


# This first iteration only validates the JSON structure and property tags against the JSON schema
# TODO: perhaps should also check the existence of
#       Biolink node categories and predicates
#       (using the Biolink Model Toolkit)?
def validate_content_metadata(content_metadata_file) -> List:
    """
    
    :param content_metadata_file:
    :return:
    """
    errors: List[str] = list()
    if content_metadata_file:
        # see https://python-jsonschema.readthedocs.io/en/stable/validate/
        try:
            json_validator(content_metadata_file, CONTENT_METADATA_SCHEMA)
            logger.error("validate_content_metadata() - content metadata JSON validation was successful!")
        except ValidationError as ve:
            logger.error("validate_content_metadata() - ValidationError: " + str(ve))
            errors.append(str(ve))
        except SchemaError as se:
            logger.error("validate_content_metadata() - SchemaError: " + str(se))
            errors.append(str(se))
        return errors
    else:
        return ["No file name provided - nothing to validate"]


def get_default_model_version():
    """
    
    :return:
    """
    semver = Validator.get_default_model_version()
    return semver.split('.')


class ProgressMonitor:
    """
    ProgressMonitor
    """
    
    # TODO: how do we best track the validation here?
    #       We start by simply counting the nodes and edges
    #       and periodically reporting to debug logger.
    def __init__(self):
        self._node_count = 0
        self._edge_count = 0

    def __call__(self, entity_type: GraphEntityType, rec: List):
        logger.setLevel(logging.DEBUG)
        if entity_type == GraphEntityType.EDGE:
            self._edge_count += 1
            if self._edge_count % 100000 == 0:
                logger.info(str(self._edge_count) + " edges processed so far...")
        elif entity_type == GraphEntityType.NODE:
            self._node_count += 1
            if self._node_count % 10000 == 0:
                logger.info(str(self._node_count) + " nodes processed so far...")
        else:
            logger.warning("Unexpected GraphEntityType: " + str(entity_type))


class KgeArchiver:
    """
    KGE Archive building wrapper.
    """

    def __init__(self, max_tasks=Number_of_Archiver_Tasks, max_queue=MAX_QUEUE, max_wait=MAX_WAIT):
        """
        Constructor for a single archiver task wrapper.
        """
        self._archiver_queue: Queue = Queue(maxsize=max_queue)
        self._archiver_worker: List[Task] = list()

        self.max_tasks: int = max_tasks
        self.max_wait: int = max_wait

    _the_archiver = None
    
    @classmethod
    def get_archiver(cls):
        """

        :return: singleton KgeArchiver
        """
        if not cls._the_archiver:
            cls._the_archiver = KgeArchiver()
        return cls._the_archiver
    
    @staticmethod
    def aggregate_to_archive(file_set: KgeFileSet, file_type: str, file_object_keys):
        """
        Wraps file aggregator for a given file type.
        
        :param file_set:
        :param file_type:
        :param file_object_keys:
        """
        file_type += ".tsv"
        logger.info(f"Aggregating {file_type} files:")
        try:
            agg_path: str = aggregate_files(
                target_folder=f"kge-data/{file_set.kg_id}/{file_set.fileset_version}/archive",
                target_name=file_type,
                file_object_keys=file_object_keys,
                match_function=lambda x: file_type in x
            )
            logger.info(f"{file_type} path: {agg_path}")
    
        except Exception as e:
            # Can't be more specific than this 'cuz not sure what errors may be thrown here...
            print_error_trace(f"{file_type} file aggregation failure! " + str(e))
            raise e

        file_set.add_data_file(KgeFileType.KGX_DATA_FILE, file_type, 0, agg_path, '')
    
    @staticmethod
    def copy_to_kge_archive(file_set: KgeFileSet, file_name: str):
        """
        Copy (meta)-data files to appropriate archive directory.
        
        :param file_set:
        :param file_name:
        """
        logger.info(f"Copying over '{file_name}' file, if available:")
        try:
            # Simple exceptional source key case...
            if file_name == "provider.yaml":
                source_key = f"kge-data/{file_set.kg_id}/provider.yaml"
            else:
                source_key = f"kge-data/{file_set.kg_id}/{file_set.fileset_version}/{file_name}"
            
            if object_key_exists(object_key=source_key):
                copy_file(
                    source_key=source_key,
                    target_dir=f"kge-data/{file_set.kg_id}/{file_set.fileset_version}/archive"
                )
            else:
                logger.warning(f"{source_key} not found?")
    
        except Exception as e:
            # Can't be more specific than this 'cuz not sure what errors may be thrown here...
            print_error_trace(f"Failure to copy '{file_name}' file?" + str(e))
            raise e
    
    async def worker(self, task_id=None):
        """

        :param task_id:
        """
        if task_id is None:
            task_id = len(self._archiver_worker)



        while True:
            file_set: KgeFileSet = await self._archiver_queue.get()

            logger.info(f"KgeArchiver worker {task_id} starting archive of {str(file_set)}")

            # Unpack any uploaded archive(s) where they belong: (JSON) content metadata, nodes and edges
            try:
                logger.info(f"KgeArchiver task {task_id} unpacking archive:...")
                for file_key in file_set.get_archive_files_keys():
                    logger.info(f"\t{str(file_key)}")
                    # returns entries that follow the KgeFileSetEntry Schema
                    # decompresses the archive and sends files to s3
                    archive_file_entries = decompress_in_place(file_key)
                    logger.info(f"...finished! To fileset '{file_set.id()}', adding files:")
                    for entry in archive_file_entries:
                        # spread the entry across the add_data_file function,
                        # which will take all its values as arguments
                        logger.info(f"\t{entry['file_name']}")
                        file_set.add_data_file(**entry)

            except Exception as e:
                # Can't be more specific than this 'cuz not sure what errors may be thrown here...
<<<<<<< HEAD
                print_error_trace("Error while unpacking archive?: " + str(e))
=======
                print_error_trace("KgeArchiver.worker(): Error while unpacking archive?: "+str(e))
>>>>>>> 37a7e710
                raise e



            # 1. Aggregate each of all nodes and edges each into their respective files in the archive folder
            self.aggregate_to_archive(file_set, "nodes", file_set.get_nodes())
            self.aggregate_to_archive(file_set, "edges", file_set.get_edges())

            # 2. Copy over metadata files into the archive folder
            self.copy_to_kge_archive(file_set, "provider.yaml")
            self.copy_to_kge_archive(file_set, "file_set.yaml")
            self.copy_to_kge_archive(file_set, "content_metadata.json")

            # 3. Tar and gzip a single <kg_id>.<fileset_version>.tar.gz archive file
            #    containing the aggregated nodes.tsv, edges.tsv,
            # Appending `file_set_root_key` with 'aggregates/' and 'archive/' to prevent multiple compress_fileset runs
            # from compressing the previous compression (so the source of files is distinct from the target written to)
            logger.info("Compressing total KGE file set...")
            try:
                s3_archive_key: str = compress_fileset(
                    kg_id=file_set.kg_id,
                    version=file_set.fileset_version
                )
            except Exception as e:
                # Can't be more specific than this 'cuz not sure what errors may be thrown here...
                print_error_trace("File set compression failure! "+str(e))
                raise e

            logger.info("...File compression completed!")

            # 5. Compute the SHA1 hash sum for the resulting archive file. Hmm... since we are adding the
            #  file_set.yaml file to the archive, it would not really help to embed the hash sum into the fileset
            #  yaml itself, but we can store it in an extra small text file (e.g. sha1.txt?) and read it in during
            #  the catalog loading, for communication back to the user as part of the catalog metadata
            #  (once the archiving and hash generation is completed...)
            logger.info("Computing SHA1 hash sum...")
            try:
                # NOTE: We have to "disable" compression as smart_open auto-decompresses based off of the format
                # of whatever is being opened. If we let this happen, then the hash function would run over
                # a decompressed buffer; not the compressed file/buffer that we expect our users to use when
                # they download and validate the archive.
                with smart_open.open(s3_archive_key, 'rb', compression='disable') as archive_file_key:
                    sha1sum = sha1_manifest(archive_file_key)
                    sha1sum_value = sha1sum[archive_file_key.name]
                    sha1tsv = f"{file_set.kg_id}_{file_set.fileset_version}.sha1.txt"
                    manifest_object_location = f"kge-data/{file_set.kg_id}/{file_set.fileset_version}/manifest/"
                    sha1_s3_path = f"s3://{_KGEA_APP_CONFIG['aws']['s3']['bucket']}/{manifest_object_location}{sha1tsv}"
                    with smart_open.open(sha1_s3_path, 'w') as sha1file:
                        sha1file.write(sha1sum_value)

            except Exception as e:
                # Can't be more specific than this 'cuz not sure what errors may be thrown here...
                print_error_trace("SHA1 hash sum computation failure! "+str(e))
                raise e

            # 6. KGX validation of KGE compliant archive.
            
            # TODO: Debug and/or redesign KGX validation of data files - doesn't yet work properly
            # TODO: need to managed multiple Biolink Model specific KGX validators
            logger.info(
                f"(Future) KgeArchiver worker {task_id} validation of of {str(file_set)} tar.gz archive..."
            )
            # validator: KgxValidator = KgeArchiveCatalog.catalog().get_validator()
            # KgxValidator.validate(self)
            
            # Assume that the TAR.GZ archive of the
            # KGE File Set is validated by this point
            file_set.status = KgeFileSetStatusCode.VALIDATED
            
            logger.info(f"KgeArchiver worker {task_id} finished archiving of {str(file_set)}")

            self._archiver_queue.task_done()

    def create_workers(self, worker_count):
        """
        Initializes Archiver tasks if not yet running
         and less than Number_of_Archiver_Tasks.
        """
        assert(worker_count > -1)

        worker_additions: int = 0
        if worker_count + len(self._archiver_worker) < self.max_tasks:
            worker_additions = worker_count
        elif worker_count + len(self._archiver_worker) >= self.max_tasks:
            # the sum of WC and len of workers could be greater either because len of workers is greater,
            # or both are lesser but the sum of both is greater

            # if the length is already greater then we want to do nothing
            if len(self._archiver_worker) >= self.max_tasks:
                raise Warning('Max Workers')
            else:
                # max out workers up to the limit, which is the number of additions required to make the limit
                worker_additions = self.max_tasks - len(self._archiver_worker)

        for i in range(0, worker_additions):
            self._archiver_worker.append(create_task(self.worker()))

    async def shutdown_workers(self):
        """
        Shut down the background KGE Archive processing.
        :return:
        """
        await self._archiver_queue.join()
        try:
            # Cancel the KGX validation worker tasks
            for worker in self._archiver_worker:
                worker.cancel()

            # Wait until all worker tasks are cancelled.
            await gather(*self._archiver_worker, return_exceptions=True)

        except Exception as exc:
            msg = "KgeArchiver() worker shutdown exception: " + str(exc)
            logger.error(msg)

    async def process(self, file_set: KgeFileSet, wait=10, waits=0, maxwait=MAX_WAIT):
        """
        This method posts a KgeFileSet to the KgeArchiver for processing.

        :param maxwait:
        :param waits:
        :param wait:
        :param file_set: KgeFileSet.
        
        :return: None
        """
        # Post the file set to the KgeArchiver task Queue for processing
        try:
            logger.info("KgeArchiver.process(): adding '"+file_set.id()+"' to archiver work queue")
            self._archiver_queue.put_nowait(
                file_set
            )
        except QueueFull:
            
            logger.info("KgeArchiver.process(): work queue is full? Will sleep awhile...")
            await sleep(wait)
            try:
                assert(waits < maxwait)
                waits += 1
                await self.process(file_set, wait, waits, maxwait)
            except (AssertionError, TimeoutError):
                raise TimeoutError
            #
            # it's unclear to me why this
            # try block should finally return 'False'
            #
            # finally:
            #     return False
       
        return True


class KgxValidator:
    """
    KGX Validation wrapper.
    """
    def __init__(self, biolink_model_release: str):
        Validator.set_biolink_model(biolink_model_release)
        self.kgx_data_validator = Validator(progress_monitor=ProgressMonitor())
        self._validation_queue: Queue = Queue()

        # Do I still need a list of task objects here,
        # to handle multiple validations concurrently?
        self.number_of_tasks = Number_of_Validator_Tasks
        self._validation_tasks: List = list()

    # Catalog of Biolink Model version specific validators
    _biolink_validator = dict()
    
    def get_validation_queue(self) -> Queue:
        """
        :return:
        """
        return self._validation_queue

    def get_validation_tasks(self) -> List:
        """
        :return:
        """
        return self._validation_tasks

    # The method should be called at the beginning of KgxValidator processing
    @classmethod
    def get_validator(cls, biolink_model_release: str):
        """
        :param biolink_model_release:
        :return:
        """
        if biolink_model_release in cls._biolink_validator:
            validator = cls._biolink_validator[biolink_model_release]
        else:
            validator = KgxValidator(biolink_model_release)
            cls._biolink_validator[biolink_model_release] = validator

        if validator.number_of_tasks:
            validator.number_of_tasks -= 1
            validator._validation_tasks.append(create_task(validator()))
        return validator
    
    @classmethod
    async def shutdown_tasks(cls):
        """
        Shut down the background validation processing.
        
        :return:
        """
        for validator in cls._biolink_validator.values():
            await validator.get_validation_queue().join()
            try:
                # Cancel the KGX validation worker tasks
                for task in validator.get_validation_tasks():
                    task.cancel()

                # Wait until all worker tasks are cancelled.
                await gather(*validator.get_validation_tasks().values(), return_exceptions=True)

            except Exception as exc:
                msg = "KgxValidator() KGX worker task exception: " + str(exc)
                logger.error(msg)

    @classmethod
    def validate(cls, file_set: KgeFileSet):
        """
        This method posts a KgeFileSet to the KgxValidator for validation.

        :param file_set: KgeFileSet.

        :return: None
        """
        # First, initialize task queue if not running...
        validator = cls.get_validator(file_set.biolink_model_release)

        # ...then, post the file set to the KGX validation task Queue
        try:
            validator._validation_queue.put_nowait(file_set)
        except QueueFull:
            # TODO: retry?
            raise QueueFull

    async def __call__(self):
        """
        This Callable, undertaking the file validation,
        is intended to be executed inside an asyncio task.

        :return:
        """
        while True:
            file_set: KgeFileSet = await self._validation_queue.get()

            ###############################################
            # Collect the KGX data files names and metadata
            ###############################################
            input_files: List[str] = list()
            file_type: Optional[KgeFileType] = None
            input_format: Optional[str] = None
            input_compression: Optional[str] = None

            for entry in file_set.data_files.values():
                #
                # ... where each entry is a dictionary contains the following keys:
                #
                # "file_name": str

                # "file_type": KgeFileType (from Catalog)
                # "input_format": str
                # "input_compression": str
                # "kgx_compliant": bool
                #
                # "object_key": str
                # "s3_file_url": str
                #
                # TODO: we just take the first values encountered, but
                #       we should probably guard against inconsistent
                #       input format and compression somewhere upstream
                if not file_type:
                    file_type = entry["file_type"]
                if not input_format:
                    input_format = entry["input_format"]
                if not input_compression:
                    input_compression = entry["input_compression"]

                file_name = entry["file_name"]
                object_key = entry["object_key"]
                s3_file_url = entry["s3_file_url"]

                logger.info(
                    f"KgxValidator() processing file '{file_name}' '{object_key}' " +
                    f"of type '{file_type}', input format '{input_format}' " +
                    f"and with compression '{input_compression}', "
                )

                # The file to be processed should currently be
                # a resource accessible from this S3 authenticated URL?
                input_files.append(s3_file_url)

            ###################################
            # ...then, process them together...
            ###################################
            if file_type == KgeFileType.KGX_DATA_FILE:
                #
                # Run validation of KGX knowledge graph data files here
                #
                validation_errors: List[str] = \
                    await self.validate_file_set(
                        file_set_id=file_set.id(),
                        input_files=input_files,
                        input_format=input_format,
                        input_compression=input_compression
                    )
                if validation_errors:
                    file_set.report_error(validation_errors)

            elif file_type == KgeFileType.KGE_ARCHIVE:
                # TODO: perhaps need more work to properly dissect and
                #       validate a KGX Data archive? Maybe need to extract it
                #       then get the distinct files for processing? Or perhaps,
                #       more direct processing is feasible (with the KGX Transformer?)
                file_set.report_error("KGE Archive validation is not yet implemented?")
            else:
                file_set.report_error(f"WARNING: Unknown KgeFileType{file_type} ... Ignoring?")

            compliance: str = ' not ' if file_set.errors else ' '
            logger.info(
                f"has finished processing. {str(file_set)} is" +
                compliance + "KGX compliant"
            )

            self._validation_queue.task_done()

    async def validate_file_set(
            self,
            file_set_id: str,
            input_files: List[str],
            input_format: str = 'tsv',
            input_compression: Optional[str] = None
    ) -> List:
        """
        Validates KGX compliance of a specified data file.

        :param file_set_id: name of the file set, generally a composite identifier of the kg_id plus fileset_version?
        :param input_files: list of file path strings pointing to files to be validated (could be a resolvable URL?)
        :param input_format: currently restricted to 'tsv' (its default?) - should be consistent for all input_files
        :param input_compression: currently expected to be 'tar.gz' or 'gz' - should be consistent for all input_files
        :return: (possibly empty) List of errors returned
        """
        logger.setLevel(logging.DEBUG)
        logger.info(
            "Entering KgxValidator.validate_data_file() with arguments:" +
            "\n\tfile set ID:" + str(file_set_id) +
            "\n\tinput files:" + str(input_files) +
            "\n\tinput format:" + str(input_format) +
            "\n\tinput compression:" + str(input_compression)
        )

        if input_files:
            # The putative KGX 'source' input files are currently sitting
            # at the end of S3 signed URLs for streaming into the validation.

            logger.info("KgxValidator.validate_data_file(): creating the Transformer...")

            transformer = Transformer(stream=True)

            logger.info("KgxValidator.validate_data_file(): running the Transformer.transform...")

            transformer.transform(
                input_args={
                    'name': file_set_id,
                    'filename': input_files,
                    'format': input_format,
                    'compression': input_compression
                },
                output_args={
                    # we don't keep the graph in memory...
                    # too RAM costly and not needed later
                    'format': 'null'
                },
                inspector=self.kgx_data_validator
            )

            logger.info("KgxValidator.validate_data_file(): transform validate inspection complete: getting errors..")

            errors: List[str] = self.kgx_data_validator.get_error_messages()

            if errors:
                n = len(errors)
                n = 9 if n >= 10 else n
                logger.info("Sample of errors seen:\n"+'\n'.join(errors[0:n]))

            logger.info("KgxValidator.validate_data_file(): Exiting validate_file_set()")

            return errors

        else:
            return ["Missing file name inputs for validation?"]


# This is a simple test of the KgxArchive queue/task.
# It cannot be run with the given test_file_set object
# since the data files don't exist in S3!
def test_stub_archiver() -> bool:
    
    archiver: KgeArchiver = KgeArchiver()
    
    async def archive_test():
        """
        async archive test wrapper
        :return:
        """

        logger.info("\ntest_stub_archiver() startup of tasks\n")

        fs = prepare_test_file_set("1.0")
        await archiver.process(fs)
        archiver.create_workers(2)

        # fs = test_file_set("1.1")
        # await archiver.process(fs)
        # fs = test_file_set("1.2")
        # await archiver.process(fs)
        # fs = test_file_set("1.3")
        # await archiver.process(fs)

        # # Don't want to finish too quickly...
        # await sleep(30)
        #
        # logger.info("\ntest_stub_archiver() shutdown now!\n")
        # await archiver.shutdown_workers()
        
    run(archive_test())
    return True


"""
Test Parameters + Decorator
"""
TEST_BUCKET = 'kgea-test-bucket'
TEST_KG_NAME = 'test_kg'
TEST_FILE_DIR = 'kgea/server/test/data/'
TEST_FILE_NAME = 'somedata.csv'

SAMPLE_META_KNOWLEDGE_GRAPH_FILE = abspath(dirname(__file__) + '/sample_meta_knowledge_graph.json')


def test_contents_metadata_validator():
    """
    
    :return:
    """
    print("\ntest_contents_metadata_validator() test output:\n", file=stderr)

    with open(SAMPLE_META_KNOWLEDGE_GRAPH_FILE, mode='r', encoding='utf-8') as smkg:
        mkg_json = json.load(smkg)

    errors: List[str] = validate_content_metadata(mkg_json)

    if errors:
        logger.error("test_contents_metadata_validator() errors: " + str(errors))
    return not errors


# TODO: more complete KGX validator test
def test_kgx_data_validator():
    """
    
    :return:
    """
    print("\ntest_contents_data_validator() test output:\n", file=stderr)

    # with open(SAMPLE_META_KNOWLEDGE_GRAPH_FILE, mode='r', encoding='utf-8') as smkg:
    #     mkg_json = json.load(smkg)

    errors: List[str] = []  # validate_content_metadata(mkg_json)

    if errors:
        logger.error("test_contents_data_validator() errors: " + str(errors))
    return not errors


def run_test(test_func):
    """
    Wrapper to run a test.

    :param test_func:
    :return:
    """
    try:
        start = datetime.now()
        assert (test_func())
        end = datetime.now()
        print(f"{test_func.__name__} passed: {str(end - start)} seconds")
    except Exception as e:
        logger.error(f"{test_func.__name__} failed!")
        logger.error(e)


"""
Unit Tests
* Run each test function as an assertion if we are debugging the project
"""
if __name__ == '__main__':

    # Set the RUN_TESTS environment variable to a non-blank value
    # whenever you wish to run the unit tests in this module...
    # Set the CLEAN_TESTS environment variable to a non-blank value
    # to clean up test outputs from RUN_TESTS runs.

    if RUN_TESTS:

        print("Catalog package module tests")

        # The generate_translator_registry_entry() and add_to_github() methods both work as coded as of 29 March 2021,
        # thus we comment out this test to avoid repeated commits to the KGE repo. The 'clean_tests()' below
        # is thus not currently needed either, since it simply removes the github artifacts from add_to_github().
        # This code can be uncommented if these features need to be tested again in the future
        # test_kg_id_normalization()
        # assert (test_create_provider_metadata_file())
        # assert (test_create_fileset_metadata_file())
        # assert (test_add_to_archive())
        # assert (test_create_translator_registry_entry())
        # assert (test_add_to_github())

        # assert (test_get_catalog_entries())
        #
        # print("all KGE Archive Catalog tests passed")
        #
        print("KgeArchiver unit tests")
        #
        # Just a test of the basic KgeArchiver queue/task
        run_test(test_stub_archiver)
        #
        # print("KgxValidator unit tests")
        #
        # run_test(test_contents_metadata_validator)
        # run_test(test_kgx_data_validator)

        # test_get_biolink_releases()

        print("Catalog package module tests completed?")

    # if CLEAN_TESTS:
    #     clean_tests()<|MERGE_RESOLUTION|>--- conflicted
+++ resolved
@@ -2008,11 +2008,7 @@
 
             except Exception as e:
                 # Can't be more specific than this 'cuz not sure what errors may be thrown here...
-<<<<<<< HEAD
-                print_error_trace("Error while unpacking archive?: " + str(e))
-=======
                 print_error_trace("KgeArchiver.worker(): Error while unpacking archive?: "+str(e))
->>>>>>> 37a7e710
                 raise e
 
 
