"""
KGE Interface module to the operational management of
File Sets within Knowledge Graph eXchange (KGX) application.

Set the RUN_TESTS environment variable to a non-blank value
whenever you wish to run the unit tests in this module...
Set the CLEAN_TESTS environment variable to a non-blank value
to clean up test outputs from RUN_TESTS runs.

The values for the Translator SmartAPI endpoint are hard coded
in the module for now but may change in the future.

TRANSLATOR_SMARTAPI_REPO = "NCATS-Tangerine/translator-api-registry"
KGE_SMARTAPI_DIRECTORY = "translator_knowledge_graph_archive"
"""
<<<<<<< HEAD
from sys import stderr
=======
from sys import stderr, exc_info
import traceback

>>>>>>> 73b0d248
from os import getenv

from os.path import dirname, abspath
from typing import Dict, Union, Set, List, Any, Optional, Tuple
from string import punctuation
from io import BytesIO, StringIO
from datetime import date
import time
import re
import threading
import asyncio
from asyncio import (
    Task, Queue, QueueFull
)
import smart_open
import tempfile


# TODO: maybe convert Catalog components to Python Dataclasses?
# from dataclasses import dataclass

from enum import Enum
from string import Template

import json

from jsonschema import (
    ValidationError,
    SchemaError,
    validate as json_validator
)

import yaml
from kgx.utils.kgx_utils import GraphEntityType

try:
    from yaml import CLoader as Loader, CDumper as Dumper
    from yaml.scanner import ScannerError
except ImportError:
    from yaml import Loader, Dumper
    from yaml.scanner import ScannerError

from github import Github
from github.GithubException import UnknownObjectException, BadCredentialsException

from kgx.transformer import Transformer
from kgx.validator import Validator

from kgea.config import (
    get_app_config,
    PROVIDER_METADATA_FILE,
    FILE_SET_METADATA_FILE
)

from kgea.server.web_services.models import (
    KgeMetadata,
    KgeFileSetStatusCode,
    KgeFile,
    KgeProviderMetadata,
    KgeFileSetMetadata
)

from kgea.server.web_services.kgea_file_ops import (
    get_default_date_stamp,
    get_object_location,
    get_archive_contents,
    with_version,
    load_s3_text_file,
    compress_fileset,
    aggregate_files,
    upload_file,
    _random_alpha_string,
    decompress_in_place
)

from kgea.server.web_services.sha_utils import sha1Manifest

import logging
logger = logging.getLogger(__name__)
logger.setLevel(logging.DEBUG)

DEV_MODE = getenv('DEV_MODE', default=False)
OVERRIDE = True

RUN_TESTS = getenv('RUN_TESTS', default=True)
CLEAN_TESTS = getenv('CLEAN_TESTS', default=False)


def prepare_test(func):
    """
    
    :param func:
    :return:
    """
    def wrapper():
        """
        
        :return:  function called
        """
        print("\n" + str(func) + " ----------------\n")
        return func()
    return wrapper


#
# Until we are confident about the KGE File Set publication
# We will post our Translator SmartAPI entries to a local KGE Archive folder
#
# TRANSLATOR_SMARTAPI_REPO = "NCATS-Tangerine/translator-api-registry"
# KGE_SMARTAPI_DIRECTORY = "translator_knowledge_graph_archive"

# TODO: Deployment-dependent constants
TRANSLATOR_SMARTAPI_REPO = "NCATSTranslator/Knowledge_Graph_Exchange_Registry"
KGE_SMARTAPI_DIRECTORY = "kgea/server/tests/output"
BIOLINK_GITHUB_REPO = 'biolink/biolink-model'


# Opaquely access the configuration dictionary
_KGEA_APP_CONFIG = get_app_config()

Number_of_Archiver_Tasks = \
    _KGEA_APP_CONFIG['Number_of_Archiver_Tasks'] if 'Number_of_Archiver_Tasks' in _KGEA_APP_CONFIG else 3

Number_of_Validator_Tasks = \
    _KGEA_APP_CONFIG['Number_of_Validator_Tasks'] if 'Number_of_Validator_Tasks' in _KGEA_APP_CONFIG else 3

PROVIDER_METADATA_TEMPLATE_FILE_PATH = \
    abspath(dirname(__file__) + '/../../../api/kge_provider_metadata.yaml')
FILE_SET_METADATA_TEMPLATE_FILE_PATH = \
    abspath(dirname(__file__) + '/../../../api/kge_fileset_metadata.yaml')
TRANSLATOR_SMARTAPI_TEMPLATE_FILE_PATH = \
    abspath(dirname(__file__) + '/../../../api/kge_smartapi_entry.yaml')

# TODO: operational parameter dependent configuration
MAX_WAIT = 100  # number of iterations until we stop pushing onto the queue. -1 for unlimited waits
MAX_QUEUE = 0  # amount of queueing until we stop pushing onto the queue. 0 for unlimited queue items


def _populate_template(filename, **kwargs) -> str:
    """
    Reads in a string template and populates it with provided named parameter values
    """
    with open(filename, 'r') as template_file:
        template = template_file.read()
        # Inject KG-specific parameters into template
        populated_template = Template(template).substitute(**kwargs)
        return populated_template


def format_and_compression(file_name) -> Tuple[str, Optional[str]]:
    """
    Assumes that format and compression is encoded in the file_name
    as standardized period-delimited parts of the name. This is a
    hacky first version of this method that only recognizes common
    KGX file input format and compression.
    
    :param file_name:
    :return: Tuple of input_format, compression
    """
    part = file_name.split('.')
    if 'tsv' in part:
        input_format = 'tsv'
    else:
        input_format = ''

    if 'tar' in part:
        archive = 'tar'
    else:
        archive = None

    if 'gz' in part:
        compression = ''
        if archive:
            compression = archive + "."
        compression += 'gz'
    else:
        compression = None

    return input_format, compression


class KgeFileType(Enum):
    """
    KGE File types Enumerated
    """
    KGX_UNKNOWN = "unknown file type"
    KGX_CONTENT_METADATA_FILE = "KGX metadata file"
    KGX_DATA_FILE = "KGX data file"
    KGE_ARCHIVE = "KGE data archive"


class KgeFileSet:
    """
    Class wrapping information about a specific released version of
    KGE Archive managed File Set, effectively 'owned' (hence revisable) by a submitter.
    """
    def __init__(
            self,
            kg_id: str,
            biolink_model_release: str,
            fileset_version: str,
            submitter_name: str,
            submitter_email: str,
            size: int = -1,
            revisions: str = 'creation',
            date_stamp: str = get_default_date_stamp(),
            archive_record: bool = False
    ):
        """
        KgeFileSet constructor

        :param kg_id:
        :param biolink_model_release:
        :param fileset_version:
        :param submitter_name:
        :param submitter_email:
        :param size:
        :param revisions:
        :param date_stamp:
        :param archive_record: True if KgeFileSet record was read in from the Archive, not created in this session
        """

        self.kg_id = kg_id
        self.biolink_model_release = biolink_model_release
        self.fileset_version = fileset_version
        self.submitter_name = submitter_name
        self.submitter_email = submitter_email

        # KGE File Set archive size, may initially be unknown
        self.size = size
        self.revisions = revisions
        self.date_stamp = date_stamp

        # this attribute will track the content metadata file of the given version of KGE File Set
        self.content_metadata: Dict[str, Union[str, bool, List[str]]] = dict()

        # this attribute will track all data files of the given version of KGE File Set
        self.data_files: Dict[str, Dict[str, Any]] = dict()

        # no errors to start
        self.errors: List[str] = list()

        self.status: KgeFileSetStatusCode

        if archive_record:
            # File Set read in from the Archive
            # TODO: do we need to verify that the file set is indeed KGX compliant?
            self.status = KgeFileSetStatusCode.LOADED
        else:
            self.status = KgeFileSetStatusCode.CREATED

    def __str__(self):
        return "File set version " + self.fileset_version + " of graph " + self.kg_id
        # import pprint
        # return pprint.pformat(self.__dict__)
<<<<<<< HEAD

=======
    
    def report_error(self, msg: str):
        """
        
        :param msg:
        :return:
        """
        logger.error(msg)
        self.errors.append(msg)
        self.status = KgeFileSetStatusCode.ERROR

    def report_processing_status(self):
        """
        Report post-processing of file set.
        """
        logger.debug("Post-processing KGX File Set")
        self.status = KgeFileSetStatusCode.PROCESSING
        
>>>>>>> 73b0d248
    def get_kg_id(self):
        """
        :return: the knowledge graph identifier string
        """
        return self.kg_id

    def get_biolink_model_release(self):
        """

        :return: Biolink Model release Semantic Version (major.minor.patch)
        """
        return self.biolink_model_release

    def get_fileset_version(self):
        """
        :return: File set version as Semantic Version (major.minor)
        """
        return self.fileset_version

    def get_date_stamp(self):
        """
        Date stamp of file set as ISO format ("YYYY-MM-DD")
        :return:
        """
        return self.date_stamp

    def id(self):
        """
        :return: Versioned file set identifier.
        """
        return self.kg_id + "." + self.fileset_version

    def get_submitter_name(self):
        """
        Submitter of the file set version.
        :return:
        """
        return self.submitter_name

    def get_submitter_email(self):
        """
        Email for the submitter of the file set.
        :return:
        """
        return self.submitter_email

    def get_data_file_object_keys(self) -> Set[str]:
        """
        :return: S3 object keys of file set data files.
        """
        return set(self.data_files.keys())

    def get_data_file_names(self) -> Set[str]:
        """
        :return: String root file names of the files in the file set.
        """
        return set([x["file_name"] for x in self.data_files.values()])

    def get_nodes(self):
        """
<<<<<<< HEAD

        :param flat:
=======
>>>>>>> 73b0d248
        :return:
        """
        node_files_keys = list(filter(
            lambda x: 'nodes/' or 'nodes.tsv' in x and not ('aggregates/' in x), self.get_data_file_object_keys()
        ))
        return node_files_keys

    def get_edges(self):
<<<<<<< HEAD
=======
        """

        :return:
        """
>>>>>>> 73b0d248
        edge_files_keys = list(filter(
            lambda x: 'edges/' or 'edges.tsv' in x and not ('aggregates/' in x), self.get_data_file_object_keys()
        ))
        return edge_files_keys

<<<<<<< HEAD
    def get_archives(self):
=======
    def get_archive_files_keys(self):
        """

        :return:
        """
>>>>>>> 73b0d248
        archive_files_keys = list(filter(
            lambda x: '.tar.gz' in x, self.get_data_file_object_keys()
        ))
        return archive_files_keys

    # Note: content metadata file name is already normalized on S3 to 'content_metadata.yaml'
    def set_content_metadata_file(self, file_name: str, file_size: int, object_key: str, s3_file_url: str):
        """
        Sets the metadata file identification for a KGE File Set
        :param file_name: original name of metadata file.
        :param file_size: size of metadata file (as number of bytes).
        :param object_key:
        :param s3_file_url:
        :return: None
        """
        self.content_metadata = {
            "file_name": file_name,
            "file_size": file_size,
            "object_key": object_key,
            "s3_file_url": s3_file_url,
            "kgx_compliant": False,  # until proven True...
            "errors": []
        }

        # Add size of the metadata file to file set aggregate size
        self.add_file_size(file_size)

        content_metadata_file_text = load_s3_text_file(
            bucket_name=_KGEA_APP_CONFIG['aws']['s3']['bucket'],
            object_name=object_key
        )
        # Must load the JSON into a Python dictionary for validation
        metadata_json = json.loads(content_metadata_file_text)

        # OK to do the KGX content metadata JSON validation right away here,
        # since it is much simpler and quicker than general KGX data validation
        errors = validate_content_metadata(metadata_json)

        if not errors:
            self.content_metadata["kgx_compliant"] = True
        else:
            self.content_metadata["errors"] = errors

    def add_data_file(
            self,
            file_type: KgeFileType,
            file_name: str,
            file_size: int,
            object_key: str,
            s3_file_url: str
    ):
        """
        Adds a (meta-)data file to this current of KGE File Set.

        :param file_type: KgeFileType of file being added to the KGE File Set
        :param file_name: to add to the KGE File Set
        :param file_size: number of bytes in the file
        :param object_key: of the file in AWS S3
        :param s3_file_url: current S3 pre-signed data access url

        :return: None
        """

        # Attempt to infer the format and compression of the data file from its filename
        input_format, input_compression = format_and_compression(file_name)

        # TODO: the originally generated data_file record details here,
        #       from initial file registration are more extensive than
        #       a file record later loaded from the Archive. We may need
        #       to review this and somehow record more details in the archive?
        self.data_files[object_key] = {
            "object_key": object_key,
            "file_type": file_type,
            "file_name": file_name,
            "file_size": file_size,
            "input_format": input_format,
            "input_compression": input_compression,
            "s3_file_url": s3_file_url,
            "kgx_compliant": False,  # until proven True...
            "errors": []
        }

        # Add size of this file to file set aggregate size
        self.add_file_size(file_size)

        # We now defer general node/edge graph data validation
        # to the file set self.post_process_file_set() stage

    def add_data_files(self, data_files: Dict[str, Dict[str, Any]]):
        """
        Bulk addition of data files to the KGE File Set may only
        receive an AWS S3 object_key indexed dictionary of file names.
        The files are not further validated for KGX format compliance.
        """
        self.data_files.update(data_files)

    def remove_data_file(self, object_key: str) -> Optional[Dict[str, Any]]:
        """
        Remove a specified data file from the Archive S3 repository.
        :param object_key: of the file to be removed
        :return: details of the removed file
        """
        details: Optional[Dict[str, Any]] = None
        try:
            # TODO: need to be careful here with data file removal in case
            #       the file in question is still being actively validated?
            details = self.data_files.pop(object_key)
        except KeyError:
            logger.warning(
                "File with object key '" + object_key + "' was not found in " +
                "KGE File Set version '" + self.fileset_version + "'"
            )
        return details

    def load_data_files(self, file_object_keys: List[str]):
        """
        Uploads data files using file object keys.
        :param file_object_keys: a list of object keys of the files to be uploaded.
        :return:
        """
        # TODO: see if there any other information here to be captured or inferred,
        #       e.g. file compression (from file extension), file type, size, etc.
        for object_key in file_object_keys:
            part = object_key.split('/')
            file_name = part[-1]
            self.data_files[object_key] = {
                "file_name": file_name,
                "object_key": object_key,
                # "file_type": file_type,
                # "input_format": input_format,
                # "input_compression": input_compression,
                # "size": -1,  # how can I measure this here?
                # "s3_file_url": s3_file_url,
                # TODO: this could be hazardous to assume True here?
                #       It would be better to track KGX compliance
                #       status somewhere in persisted Archive metadata.
                "kgx_compliant": True,
                # "errors": []
            }

<<<<<<< HEAD
    ############################################################################
    # KGE FileSet Publication to the Archive ###################################
    ############################################################################
    async def publish(self, archiver) -> bool:
=======
    ##########################################
    # KGE FileSet Publication to the Archive #
    ##########################################
    async def publish(self) -> bool:
>>>>>>> 73b0d248
        """
        After a file_set is uploaded, publish file set in the Archive
        after post-processing the file set including generation of the
        file set 'tar.gz' archive for for KGX validation then downloading.
        
        Also sets the file set KgeFileSetStatusCode.

        :return: True if successful; False otherwise
        """
<<<<<<< HEAD
        self.status = KgeFileSetStatusCode.PROCESSING

=======
>>>>>>> 73b0d248
        try:
            # Publish a 'file_set.yaml' metadata file to the
            # versioned archive subdirectory containing the KGE File Set
            fileset_metadata_file = self.generate_fileset_metadata_file()
            fileset_metadata_object_key = add_to_s3_repository(
                kg_id=self.kg_id,
                text=fileset_metadata_file,
                file_name=FILE_SET_METADATA_FILE,
                fileset_version=self.fileset_version
            )
<<<<<<< HEAD
        except Exception as ex:
            logger.error(
                "publish(): generate_fileset_metadata_file: {} {} {}".format(
                    self.kg_id, self.fileset_version, ex)
            )
            raise ex

        try:
            post_processed = await self.post_process_file_set(archiver)
        except Exception as exception:
            logger.error("publish(): post_processed: {} {} {}".format(self.kg_id, self.fileset_version, exception))
            raise exception

        if not post_processed:
            self.status = KgeFileSetStatusCode.ERROR
            msg = "post_process_file_set(): failed for" + \
                  "' for KGE File Set version '" + self.fileset_version + \
                  "' of knowledge graph '" + self.kg_id + "'"
            logger.warning(msg)
            self.errors.append(msg)
            return False

        if fileset_metadata_object_key:
            return True
        else:
            self.status = KgeFileSetStatusCode.ERROR
            msg = "publish_file_set(): metadata '" + FILE_SET_METADATA_FILE + \
                  "' file for KGE File Set version '" + self.fileset_version + \
                  "' of knowledge graph '" + self.kg_id + \
                  "' not successfully posted to the Archive?"
            logger.warning(msg)
            self.errors.append(msg)
            return False

    # TODO: need here to more fully implement required post-processing of
    #       the assembled file set (after files are uploaded by the client)
    async def post_process_file_set(self, archiver, validator=None) -> bool:
        """
        After a file_set is uploaded, post-process the file set including KGX validation.

        :return: True if successful; False otherwise
        """
        try:

            # Assemble a standard KGX Fileset tar.gz archive, with computed SHA1 hash sum
            try:
                await archiver.process(self)
            except TimeoutError as error:
                self.status = KgeFileSetStatusCode.ERROR
                return False
            archiver.create_workers(1)

            # KGX validation of KGX-formatted nodes and edges data files
            # managed here instead of just after the upload of each file.
            # In this way, the graph node and edge data can be analysed all together?
            # Perhaps, just run the KgeArchiver tar.gz file through the validator(?)

            # Post the KGE File Set to the KGX validation (async) task queue
            # TODO: Debug and/or redesign KGX validation of data files - doesn't yet work properly
            # KgxValidator.validate(self)

            # Tag as "LOADED" for now (not yet validated)
            self.status = KgeFileSetStatusCode.LOADED

            # Can't go wrong here (yet...)
            return True

        except Exception as error:
            logger.error("post_process_file_set(): {}".format(error))
=======
            if fileset_metadata_object_key:
                logger.debug(f"KgeFileSet.publish(): successfully created object key {fileset_metadata_object_key}")
            else:
                msg = f"publish(): metadata '{FILE_SET_METADATA_FILE}" + \
                      f"' file for KGE File Set version '{self.fileset_version}" + \
                      f"' of knowledge graph '{self.kg_id}" + \
                      "' not successfully posted to the Archive?"
                self.report_error(msg)
                return False
            
        except Exception as exception:
            msg = f"publish(): {self.kg_id} {self.fileset_version} {str(exception)}"
            self.report_error(msg)
            return False

        try:
            self.report_processing_status()
            
            archiver: KgeArchiver = KgeArchiver.get_archiver()
            archiver.create_workers(1)  # add worker capacity
            
            # Assemble a standard KGX Fileset tar.gz archive, with computed SHA1 hash sum
            await archiver.process(self)

            return True
        
        except TimeoutError:
            msg = "publish(): archiver.process() signalled TimeoutError"
            self.report_error(msg)
            return False
        
        except Exception as error:
            msg = f"publish(): {str(error)}"
            self.report_error(msg)
>>>>>>> 73b0d248
            return False

    # async def publish_file_set(self, kg_id: str, fileset_version: str):
    #
    #     logger.debug(
    #         "Calling publish_file_set(" +
    #         "fileset_version: '"+fileset_version+"' of graph kg_id: '"+kg_id+"')"
    #     )
    #
    #     errors: List[str] = list()
    #
    #     if kg_id in self._kge_knowledge_graph_catalog:
    #
    #         knowledge_graph = self._kge_knowledge_graph_catalog[kg_id]
    #
    #         file_set = knowledge_graph.get_file_set(fileset_version)
    #
    #         if file_set:
    #             errors = await file_set.publish_file_set()
    #         else:
    #             logger.warning(
    #                 "publish_file_set(): KGE File Set version '" + str(fileset_version) +
    #                 "' of knowledge graph '" + kg_id + "' is unrecognized?"
    #             )
    #
    #         if not errors:
    #             # After KGX validation and related post-processing is successfully validated,
    #             # also publish provider metadata externally, to the Translator SmartAPI Registry
    #             translator_registry_entry = knowledge_graph.generate_translator_registry_entry()
    #
    #             successful = add_to_github(kg_id, translator_registry_entry)
    #             if not successful:
    #                 logger.warning("publish_file_set(): Translator Registry entry not posted. " +
    #                                "Is a valid 'github token' properly configured in site config.yaml?")
    #         else:
    #             logger.debug("publish_file_set(): KGX validation errors encountered:\n" + str(errors))
    #
    #     else:
    #         logger.error("publish_file_set(): Unknown file set '" + kg_id + "' ... ignoring publication request")
    #         errors.append("publish_file_set(): Unknown file set '" + kg_id + "' ... ignoring publication request")
    #
    #     return errors

    #
    # Delegating this error checking function to another part of the application.
    #
    # Next, ensure that the set of files for the current version are KGX validated.
    # The content metadata file was checked separately when it was uploaded...
    # (sanity check: self.content_metadata may not be initialized if no metadata file was uploaded?)
    # if self.content_metadata and "errors" in self.content_metadata:
    #     errors.extend(self.content_metadata["errors"])

    # .. from the KGX graph (nodes and edges) data files, asynchronously checked here.
    # errors.extend(await self.confirm_kgx_data_file_set_validation())
    #
    # logger.debug("KGX format validation() completed for KGE File Set version '" + self.fileset_version +
    #              "' of KGE Knowledge Graph '" + self.kg_id + "'")
    #
    # return errors

    async def confirm_kgx_data_file_set_validation(self):
        """
        Confirms KGX validation of a file set.
        :return:
        """
        # check if any errors were returned by KGX Validation
        errors: List = []
        for data_file in self.data_files.values():
            lock = threading.Lock()
            with lock:
                if not data_file["kgx_compliant"]:
                    errors.append(data_file["errors"])

        if not self.content_metadata["kgx_compliant"]:
            errors.append(self.content_metadata["errors"])

        if not errors:
            self.status = KgeFileSetStatusCode.VALIDATED
        else:
            self.status = KgeFileSetStatusCode.ERROR

        return errors

    def generate_fileset_metadata_file(self) -> str:
        """
        Generates the fileset metadata file using a template.
        :return: Populated fileset metadata YAML contents (as a string)
        """
        self.revisions = 'Creation'
        # TODO: Maybe also add in the inventory of files here?
        files = ""
        for entry in self.data_files.values():
            files += "- " + entry["file_name"]+"\n"
        try:
            fileset_metadata_yaml = _populate_template(
                host=_KGEA_APP_CONFIG['site_hostname'],
                filename=FILE_SET_METADATA_TEMPLATE_FILE_PATH,
                kg_id=self.kg_id,
                biolink_model_release=self.biolink_model_release,
                fileset_version=self.fileset_version,
                date_stamp=self.date_stamp,
                submitter_name=self.submitter_name,
                submitter_email=self.submitter_email,
                size=self.size,
                revisions=self.revisions,
                files=files
            )
        except Exception as exception:
            logger.error(
                "generate_fileset_metadata_file(): {} {} {}".format(self.kg_id, self.fileset_version, exception)
            )
            raise exception

        return fileset_metadata_yaml

    def get_metadata(self) -> KgeFileSetMetadata:
        """
        :return: KGE File Set metadata (output) object of this KgeFileSet.
        """
        fileset_metadata: KgeFileSetMetadata = \
            KgeFileSetMetadata(
                biolink_model_release=self.biolink_model_release,
                fileset_version=self.fileset_version,
                date_stamp=date.fromisoformat(self.date_stamp),
                submitter_name=self.submitter_name,
                submitter_email=self.submitter_email,
                status=self.status,
                size=self.size/1024**2  # aggregate file size in megabytes
            )

        file_set: List[KgeFile] = [
            KgeFile(
                original_name=name,
                # TODO: populate with more complete file_set information here
                # assigned_name="nodes.tsv",
                # file_type="Nodes",
                # file_size=100,  # megabytes
                # kgx_compliance_status="Validated",
                # errors=list()
            )
            for name in self.get_data_file_names()
        ]
        fileset_metadata.files = file_set

        # load the content_metadata JSON file contents here
        fileset_metadata.content = None

        return fileset_metadata

    def add_file_size(self, file_size: int):
        """
        Add new file_size to aggregate total of file sizes for the file set.
        :param file_size:
        :return:
        """
        self.size += file_size


class KgeKnowledgeGraph:
    """
    Class wrapping information about a KGE Archive managed Knowledge Graph assembled
    in AWS S3 then published in the Translator SmartAPI Registry for 3rd party client access.
    A knowledge graph has some characteristic source, scope and Translator team owner, and
    contains one or more versioned KgeFileSets.
    """

    _expected_provider_metadata = [
        "file_set_location",
        "kg_name",
        "kg_description",

        # "fileset_version",  # don't store versions here anymore (rather, in the KGEFileSet)

        "kg_size",
        "translator_component",
        "translator_team",

        # 'submitter_name'  and 'submitter_email' here refers to the individual
        # who originally registers the KGE Knowledge Graph and associated metadata
        "submitter_name",
        "submitter_email",

        "license_name",
        "license_url",
        "terms_of_service"
    ]

    def __init__(self, **kwargs):
        """
        KgeKnowledgeGraph constructor.
        """
        #     Dict[
        #         str,  # kg_id level properties: 'metadata' and 'versions'
        #         Union[
        #             KgeKnowledgeGraph,  # global 'metadata'  including KG name, owners, licensing, etc.
        #             Dict[  # global 'versions'
        #                 str,       # fileset_version's are the keys
        #                 List[str]  # List of S3 object_name paths for files associated with a given version
        #             ]
        #         ]
        #     ]
        # ]
        self.kg_id = kwargs.pop("kg_id", None)
        if not self.kg_id:
            raise RuntimeError("KgeKnowledgeGraph() needs a non-null 'kg_id'!")

        # if provided, the fileset_version is simply designates
        # the 'latest' file set of the given Knowledge Graph
        fileset_version = kwargs.pop("fileset_version", None)
        if fileset_version:
            file_set_location = kwargs.pop("file_set_location", None)
            if not file_set_location:
                raise RuntimeError("KgeKnowledgeGraph() explicit 'fileset_version' needs a 'file_set_location'?!")

        # load other parameters other than kg_id  and version-specific metadata
        self.parameter: Dict = dict()
        for key, value in kwargs.items():
            if key not in self._expected_provider_metadata:
                logger.warning("Unexpected KgeKnowledgeGraph parameter '"+str(key)+"'... ignored!")
                continue
            self.parameter[key] = self.sanitize(key, value)

        # File Set Versions
        self._file_set_versions: Dict[str, KgeFileSet] = dict()

        #
        # Knowledge Graph registration no longer
        # automatically adds a new KGE File Set version
        #
        # Register an explicitly specified submitter-specified KGE File Set version
        # Sanity check: we should probably not overwrite a KgeFileSet version if it already exists?
        # if fileset_version and fileset_version not in self._file_set_versions:
        #     self._file_set_versions[fileset_version] = KgeFileSet(
        #         kg_id=self.kg_id,
        #         fileset_version=fileset_version,
        #         submitter_name=kwargs['submitter_name'],
        #         submitter_email=kwargs['submitter_email']
        #     )

        self._provider_metadata_object_key: Optional[str] = None

    _name_filter_table = None

    _spregex = re.compile(r'\s+')

    _indent = " "*4

    @staticmethod
    def sanitize(key, value):
        """
        This function fixes the text of specific values of the
        Knowledge Graph metadata to be YAML friendly

        :param key: yaml key field
        :param value: text value to be fixed (if necessary)
        :return:
        """
        if key == "kg_description":
            # Sanity check: remove carriage returns
            value = value.replace("\r", "")
            value = value.replace("\n", "\n"+" "*4)
            # Fix both ends
            value = value.strip()
            value = " "*4 + value
        return value

    @classmethod
    def _name_filter(cls):
        if not cls._name_filter_table:
            delete_dict = {sp_character: '' for sp_character in punctuation}
            # make exception for hyphen and period: keep/convert to hyphen
            delete_dict['-'] = '-'
            delete_dict['.'] = '-'
            cls._name_filter_table = str.maketrans(delete_dict)
        return cls._name_filter_table

    @classmethod
    def normalize_name(cls, kg_name: str) -> str:
        """
        Normalize a user name to knowledge graph identifier name

        :param kg_name: user provided knowledge name
        :return: normalized knowledge graph identifier name

        """
        # TODO: need to review graph name normalization and indexing
        #       against various internal graph use cases, e.g. lookup
        #       and need to be robust to user typos (e.g. extra blank spaces?
        #       invalid characters?). Maybe convert to regex cleanup?
        # all lower case
        kg_id = kg_name.lower()

        # filter out all punctuation characters
        kg_id = kg_id.translate(cls._name_filter())

        # just clean up the occasional double space typo
        # (won't fully clean up a series of spaces)
        kg_id = cls._spregex.sub("-", kg_id)

        return kg_id

    def set_provider_metadata_object_key(self, object_key: str):
        """

        :param object_key:
        :return:
        """
        self._provider_metadata_object_key = object_key

    def get_provider_metadata_object_key(self):
        """

        :return:
        """
        return self._provider_metadata_object_key

    def publish_provider_metadata(self):
        """

        :return:
        """
        logger.debug("Publishing knowledge graph '" + self.kg_id + "' to the Archive")
        provider_metadata_file = self.generate_provider_metadata_file()
        # no fileset_version given since the provider metadata is global to Knowledge Graph
        object_key = add_to_s3_repository(
            kg_id=self.kg_id,
            text=provider_metadata_file,
            file_name=PROVIDER_METADATA_FILE
        )
        if object_key:
            self.set_provider_metadata_object_key(object_key)
        else:
            logger.warning(
                "publish_file_set(): " + PROVIDER_METADATA_FILE +
                " for Knowledge Graph '" + self.kg_id +
                "' not successfully added to KGE Archive storage?"
            )
        return self.get_provider_metadata_object_key()

    def get_name(self) -> str:
        """

        :return:
        """
        return self.parameter.setdefault("kg_name", self.kg_id)

    def get_file_set(self, fileset_version: str) -> Optional[KgeFileSet]:
        """
        :return: KgeFileSet entry tracking for data files in the KGE File Set
        """
        if fileset_version not in self._file_set_versions:
            logger.warning("KgeKnowledgeGraph.get_file_set(): KGE File Set version '"
                           + fileset_version + "' unknown for Knowledge Graph '" + self.kg_id + "'?")
            return None

        return self._file_set_versions[fileset_version]

    # KGE File Set Translator SmartAPI parameters (March 2021 release):
    # - kg_id: KGE Archive generated identifier assigned to a given knowledge graph submission (and used as S3 folder)
    # - translator_component - Translator component associated with the knowledge graph (e.g. KP, ARA or SRI)
    # - translator_team - specific Translator team (affiliation) contributing the file set, e.g. Clinical Data Provider
    # - submitter_name - name of submitter of the KGE file set
    # - submitter_email - contact email of the submitter
    # - kg_name: human readable name of the knowledge graph
    # - kg_description: detailed description of knowledge graph (may be multi-lined with '\n')
    # - license_name - Open Source license name, e.g. MIT, Apache 2.0, etc.
    # - license_url - web site link to project license
    # - terms_of_service - specifically relating to the project, beyond the licensing
    def generate_provider_metadata_file(self) -> str:
        """

        :return:
        """
        return _populate_template(
            filename=PROVIDER_METADATA_TEMPLATE_FILE_PATH,
            host=_KGEA_APP_CONFIG['site_hostname'], kg_id=self.kg_id, **self.parameter
        )

    def generate_translator_registry_entry(self) -> str:
        """

        :return:
        """
        return _populate_template(
            filename=TRANSLATOR_SMARTAPI_TEMPLATE_FILE_PATH,
            host=_KGEA_APP_CONFIG['site_hostname'], kg_id=self.kg_id, **self.parameter
        )

    def get_version_names(self) -> List[str]:
        """

        :return:
        """
        return list(self._file_set_versions.keys())

    def load_file_set_versions(
            self,
            versions: Dict[
                str,  # fileset_version's of versioned KGE File Sets for a kg
                Dict[
                    str,  # tags 'metadata' and 'file_object_keys'
                    Union[
                        str,  # 'metadata' field value: 'file set' specific text file blob from S3
                        List[str]  # list of 'file_object_keys' in a given KGE File Set
                    ]
                ]
            ]
    ):
        """

        :param versions:
        :return:
        """
        for fileset_version, entry in versions.items():
            file_set: KgeFileSet
            if 'metadata' in entry:
                file_set = self.load_fileset_metadata(entry['metadata'])
            else:
                file_set = KgeFileSet(
                                self.kg_id,
                                biolink_model_release='',
                                fileset_version=fileset_version,
                                date_stamp=get_default_date_stamp(),
                                submitter_name=self.parameter.setdefault('submitter_name', ''),
                                submitter_email=self.parameter.setdefault('submitter_email', ''),
                                archive_record=True
                            )
            file_set.load_data_files(entry['file_object_keys'])

    def add_file_set(self, fileset_version: str, file_set: KgeFileSet):
        """

        :param fileset_version:
        :param file_set:
        :return:
        """
        self._file_set_versions[fileset_version] = file_set

    def load_fileset_metadata(self, metadata_text: str) -> KgeFileSet:
        """

        :param metadata_text:
        :return:
        """

        # Assumed to be a YAML string to be parsed into a Python dictionary
        mf = StringIO(metadata_text)
        md_raw = yaml.load(mf, Loader=Loader)
        md = dict(md_raw)

        # id: "disney_small_world_graph" ## == kg_id
        if self.kg_id != md.setdefault('id', ''):
            raise RuntimeError(
                "load_archive_entry(): archive folder kg_id '" + self.kg_id +
                " != id in " + FILE_SET_METADATA_FILE + "?"
            )

        # biolink_model_release: "2.0.2"
        biolink_model_release = md.setdefault('biolink_model_release', 'latest')

        # fileset_version: "1.0"
        fileset_version = md.setdefault('fileset_version', 'latest')

        # date_stamp: "1964-04-22"
        date_stamp = md.setdefault('date_stamp', get_default_date_stamp())

        # revisions: >-
        #   ${revisions}
        revisions = md.setdefault('revisions', '')

        submitter: Dict = md.setdefault('submitter', {})
        if submitter:
            # submitter_name:
            #   name: "${submitter_name}"
            submitter_name = submitter.setdefault('name', '')

            #   email: "${submitter_email}"
            submitter_email = submitter.setdefault('email', '')
        else:
            submitter_name = submitter_email = ""

        # size: "10000" # megabytes
        size = md.setdefault('size', -1)

        # Probably don't need this field value
        # access: "https://kge.starinformatics.ca/disney_small_world_graph/1964-04-22"
        # access = md.setdefault('access', '')

        # Capture the file set metadata...
        file_set = KgeFileSet(
            self.kg_id,
            biolink_model_release=biolink_model_release,
            fileset_version=fileset_version,
            date_stamp=date_stamp,
            submitter_name=submitter_name,
            submitter_email=submitter_email,
            size=size,
            revisions=revisions,
            archive_record=True
        )

        # ...add it to the knowledge graph...
        self.add_file_set(fileset_version, file_set)

        # then return it for further processing
        return file_set

    # # Listings Approach for getting KGE File Metadata  - DEPRECATED FROM THE GENERAL CATALOG?
    # # - Introspect on Bucket
    # # - Create URL per Item Listing
    # # - Send Back URL with Dictionary
    # # OK in case with multiple files (alternative would be, archives?). A bit redundant with just one file.
    # # TODO: convert into redirect approach with cross-origin scripting?
    # file_set_location, _ = with_version(func=get_object_location, version=self.fileset_version)(self.kg_id)
    # kg_files = kg_files_in_location(
    #     bucket_name=_KGEA_APP_CONFIG['aws']['s3']['bucket'],
    #     object_location=file_set_location
    # )
    # pattern = Template('($FILES_LOCATION[0-9]+\/)').substitute(FILES_LOCATION=file_set_location)
    # kg_listing = [content_location for content_location in kg_files if re.match(pattern, content_location)]
    # kg_urls = dict(
    #     map(
    #         lambda kg_file: [
    #             Path(kg_file).stem,
    #             create_presigned_url(_KGEA_APP_CONFIG['aws']['s3']['bucket'], kg_file)
    #         ],
    #         kg_listing))
    # # logger.debug('access urls %s, KGs: %s', kg_urls, kg_listing)
    def get_metadata(self, fileset_version: str) -> KgeMetadata:
        """

        :param fileset_version:
        :return:
        """
        provider_metadata: KgeProviderMetadata = \
            KgeProviderMetadata(
                kg_id=self.kg_id,
                kg_name=self.get_name(),
                kg_description=self.parameter["kg_description"],
                translator_component=self.parameter["translator_component"],
                translator_team=self.parameter["translator_team"],
                submitter_name=self.parameter["submitter_name"],
                submitter_email=self.parameter["submitter_email"],
                license_name=self.parameter["license_name"],
                license_url=self.parameter["license_url"],
                terms_of_service=self.parameter["terms_of_service"]
            )

        fileset_metadata: Optional[KgeFileSetMetadata] = None

        fileset: Optional[KgeFileSet] = self.get_file_set(fileset_version)
        if fileset:
            fileset_metadata = fileset.get_metadata()
        else:
            logger.warning("KGE File Set version '"+fileset_version+"' does not exist for graph '"+self.kg_id+"'")

        metadata = KgeMetadata(provider=provider_metadata, fileset=fileset_metadata)

        return metadata


class KgeArchiveCatalog:
    """
    Knowledge Graph Exchange (KGE) Temporary Registry for
    tracking compilation and validation of complete KGE File Sets
    """
    _the_catalog = None

    def __init__(self):
        # Catalog keys are kg_id's, entries are a Python dictionary of kg_id metadata including
        # name, KGE File Set metadata and a list of versions with associated file sets
        self._kge_knowledge_graph_catalog: Dict[str, KgeKnowledgeGraph] = dict()

        # Initialize catalog with the metadata of all the existing KGE Archive (AWS S3 stored) KGE File Sets
        # archive_contents keys are the kg_id's, entries are the rest of the KGE File Set metadata
        archive_contents: Dict = get_archive_contents(bucket_name=_KGEA_APP_CONFIG['aws']['s3']['bucket'])
        for kg_id, entry in archive_contents.items():
            self.load_archive_entry(kg_id=kg_id, entry=entry)
<<<<<<< HEAD

    # @classmethod
    # def initialize(cls):
    #     """
    #     This method needs to be called before
    #     the KgeArchiveCatalog is first used.
    #
    #     :return:
    #     """
    #     if not cls._the_catalog:
    #         KgeArchiveCatalog._the_catalog = KgeArchiveCatalog()

    @classmethod
    async def close(cls):
        """
        This method needs to be called after the KgeArchiveCatalog is no longer needed,
        since it releases some program resources which may be open at the end of processing)

        :return: None
        """
        # Shut down KgxArchiver background processing here
        await KgeArchiver.shutdown_workers()

        # Shut down KgxValidator background processing here
        # TODO: uncomment this once the KgxValidator.validate() is used again?
        # await KgxValidator.shutdown_tasks()

=======
    
>>>>>>> 73b0d248
    @classmethod
    def catalog(cls):
        """
        :return: singleton of KgeArchiveCatalog
        """
        if not cls._the_catalog:
            KgeArchiveCatalog._the_catalog = KgeArchiveCatalog()

        return KgeArchiveCatalog._the_catalog

    async def close(self):
        """
        This method needs to be called after the KgeArchiveCatalog is no longer needed,
        since it releases some program resources which may be open at the end of processing)

        :return: None
        """
        # Shut down KgeArchiver background processing here
        await KgeArchiver.get_archiver().shutdown_workers()

        # Shut down KgxValidator background processing here
        # TODO: uncomment this once the KgxValidator.validate() is used again?
        # await KgxValidator.shutdown_tasks()

    def load_archive_entry(
            self,
            kg_id: str,
            entry: Dict[
                str,  # tags 'metadata' and 'versions'
                Union[
                    str,  # 'metadata' field value: kg specific 'provider' text file blob from S3
                    Dict[  # 'versions' field value
                        str,  # fileset_version's of versioned KGE File Sets for a kg
                        Dict[
                            str,  # tags 'metadata' and 'files'
                            Union[
                                str,  # 'metadata' field value: 'file set' specific text file blob from S3
                                List[str]  # list of data files in a given KGE File Set
                            ]
                        ]
                    ]
                ]
            ]
    ):
        """
         Parse an KGE Archive entry for metadata
         to load into a KgeFileSet
         for indexing in the KgeArchiveCatalog
        """
        if not (
            'metadata' in entry and
            self.load_provider_metadata(kg_id=kg_id, metadata_text=entry['metadata'])
        ):
            # provider.yaml metadata was not loaded, then, ignore this entry and return...
            logger.warning(
                "load_archive_entry(): no 'metadata' loaded from archive... ignoring knowledge graph '"+kg_id+"'?"
            )
            return

        if 'versions' in entry:
            knowledge_graph: KgeKnowledgeGraph = self.get_knowledge_graph(kg_id)
            knowledge_graph.load_file_set_versions(versions=entry['versions'])

    def load_provider_metadata(self, kg_id, metadata_text: str) -> bool:
        """
        Metadata assumed to be a YAML string to be parsed into a Python dictionary
        :param kg_id:
        :param metadata_text:
        :return:
        """
        if not metadata_text:
            return False
        
        mf = StringIO(metadata_text)
        try:
            md_raw = yaml.load(mf, Loader=Loader)
        except (ScannerError, TypeError):
            logger.warning("Ignoring improperly formed provider metadata YAML file: "+metadata_text)
            return False
<<<<<<< HEAD

=======
        
>>>>>>> 73b0d248
        md = dict(md_raw)

        # id: "disney_small_world_graph" ## == kg_id
        if kg_id != md.setdefault('id', ''):
            logger.warning(
                "load_archive_entry(): archive folder kg_id '" + kg_id +
                " != id in "+PROVIDER_METADATA_FILE+"?"
            )
            return False

        # name:  "Disneyland Small World Graph"
        kg_name = md.setdefault('name', 'Unknown')

        # description: >-
        #   Voyage along the Seven Seaways canal and behold a cast of
        #     almost 300 Audio-Animatronics dolls representing children
        #     from every corner of the globe as they sing the classic
        #     anthem to world peace—in their native languages.
        kg_description = md.setdefault('description', '')

        # size: "KGE archive file size TBA"
        kg_size = md.setdefault('size', 'unknown')

        # translator:
        #   component: "KP"
        #   team:
        #   - "Disney Knowledge Provider"
        if 'translator' in md:
            tmd = md['translator']
            translator_component = tmd.setdefault('component', 'unknown')
            translator_team = tmd.setdefault('team', 'unknown')
        else:
            translator_component = translator_team = 'unknown'

        # submitter:
        #   name: "Mickey Mouse"
        #   email: "mickey.mouse@disneyland.disney.go.com"
        if 'submitter' in md:
            smd = md['submitter']
            submitter_name = smd.setdefault('name', 'unknown')
            submitter_email = smd.setdefault('email', 'unknown')
        else:
            submitter_name = submitter_email = 'unknown'

        # license:
        #   name: "Artistic 2.0"
        #   url:  "https://opensource.org/licenses/Artistic-2.0"
        if 'license' in md:
            lmd = md['license']
            license_name = lmd.setdefault('name', 'unknown')
            license_url = lmd.setdefault('url', 'unknown')
        else:
            license_name = license_url = 'unknown'

        # termsOfService: "https://disneyland.disney.go.com/en-ca/terms-conditions/"
        terms_of_service = md.setdefault('termsOfService', 'unknown')

        self.add_knowledge_graph(
            kg_id=kg_id,
            kg_name=kg_name,
            kg_description=kg_description,
            kg_size=kg_size,
            translator_component=translator_component,
            translator_team=translator_team,
            submitter_name=submitter_name,
            submitter_email=submitter_email,
            license_name=license_name,
            license_url=license_url,
            terms_of_service=terms_of_service
        )

        return True

    # TODO: what is the required idempotency of this KG addition
    #       relative to submitters (can submitters change?)
    def add_knowledge_graph(self, **kwargs) -> KgeKnowledgeGraph:
        """
         As needed, registers a new catalog record for a knowledge graph 'kg_id'
         with a given 'name' for a given 'submitter'.

        :param kwargs: dictionary of metadata describing a KGE File Set entry
        :return: KgeKnowledgeGraph instance of the knowledge graph (existing or added)
        """
        kg_id = kwargs['kg_id']
        if kg_id not in self._kge_knowledge_graph_catalog:
            self._kge_knowledge_graph_catalog[kg_id] = KgeKnowledgeGraph(**kwargs)
        return self._kge_knowledge_graph_catalog[kg_id]

    def get_knowledge_graph(self, kg_id: str) -> Union[KgeKnowledgeGraph, None]:
        """
         Get the knowledge graph provider metadata associated with
         a given knowledge graph file set identifier.

        :param kg_id: input knowledge graph file set identifier
        :return: KgeaFileSet; None, if unknown
        """
        if kg_id in self._kge_knowledge_graph_catalog:
            return self._kge_knowledge_graph_catalog[kg_id]
        else:
            return None

    def add_to_kge_file_set(
            self,
            kg_id: str,
            fileset_version: str,
            file_type: KgeFileType,
            file_name: str,
            file_size: int,
            object_key: str,
            s3_file_url: str
    ):
        """
        This method adds the given input file to a local catalog of recently
        updated files, within which files formats are asynchronously validated
        to KGX compliance, and the entire file set assessed for completeness.
        An exception is raise if there is an error.

        :param kg_id: identifier of the KGE Archive managed Knowledge Graph of interest
        :param fileset_version: version of interest of the KGE File Set associated with the Knowledge Graph
        :param file_type: KgeFileType of the file being added
        :param file_name: name of the file
        :param file_size: size of the file (number of bytes)
        :param object_key: AWS S3 object key of the file
        :param s3_file_url: currently active pre-signed url to access the file
        :return: None
        """
        knowledge_graph = self.get_knowledge_graph(kg_id)

        if not knowledge_graph:
            raise RuntimeError("KGE File Set '" + kg_id + "' is unknown?")
        else:
            # Found a matching KGE Knowledge Graph?
            file_set = knowledge_graph.get_file_set(fileset_version=fileset_version)

            # Add the current (meta-)data file to the KGE File Set
            # associated with this fileset_version of the graph.
            if file_type in [KgeFileType.KGX_DATA_FILE, KgeFileType.KGE_ARCHIVE]:
                file_set.add_data_file(
                    object_key=object_key,
                    file_type=file_type,
                    file_name=file_name,
                    file_size=file_size,
                    s3_file_url=s3_file_url
                )

            elif file_type == KgeFileType.KGX_CONTENT_METADATA_FILE:
                file_set.set_content_metadata_file(
                    file_name=file_name,
                    file_size=file_size,
                    object_key=object_key,
                    s3_file_url=s3_file_url
                )
            else:
                raise RuntimeError("Unknown KGE File Set type?")

    def get_kg_entries(self) -> Dict[str,  Dict[str, Union[str, List[str]]]]:
        """

        :return:
        """
        # TODO: see KgeFileSetEntry schema in the ~/kgea/api/kgea_api.yaml
        if not OVERRIDE and DEV_MODE:
            # mock catalog
            catalog = {
                "translator_reference_graph": {
                    "name": "Translator Reference Graph",
                    "versions": ["1.0", "2.0", "2.1"]
                },
                "semantic_medline_database": {
                    "name": "Semantic Medline Database",
                    "versions": ["4.2", "4.3"]
                }
            }
        else:
            # The real content of the catalog
            catalog: Dict[str,  Dict[str, Union[str, List[str]]]] = dict()
            for kg_id, knowledge_graph in self._kge_knowledge_graph_catalog.items():
                catalog[kg_id] = dict()
                catalog[kg_id]['name'] = knowledge_graph.get_name()
                catalog[kg_id]['versions'] = knowledge_graph.get_version_names()

        return catalog


# TODO
@prepare_test
def test_check_kgx_compliance():
    return True


# TODO
@prepare_test
def test_get_catalog_entries():
    print("\ntest_get_catalog_entries() test output:\n", file=stderr)
    catalog = KgeArchiveCatalog.catalog().get_kg_entries()
    print(json.dumps(catalog, indent=4, sort_keys=True), file=stderr)
    return True


_TEST_TSE_PARAMETERS = dict(
    host=_KGEA_APP_CONFIG['site_hostname'],
    kg_id="disney_small_world_graph",
    kg_name="Disneyland Small World Graph",
    kg_description="""Voyage along the Seven Seaways canal and behold a cast of
    almost 300 Audio-Animatronics dolls representing children
    from every corner of the globe as they sing the classic
    anthem to world peace—in their native languages.""",
    fileset_version="1964-04-22",
    translator_component="KP",
    translator_team="Disney Knowledge Provider",
    submitter_name="Mickey Mouse",
    submitter_email="mickey.mouse@disneyland.disney.go.com",
    license_name="Artistic 2.0",
    license_url="https://opensource.org/licenses/Artistic-2.0",
    terms_of_service="https://disneyland.disney.go.com/en-ca/terms-conditions/"
)
_TEST_TPMF = 'empty'
_TEST_TFMF = 'empty'
_TEST_TRE = 'empty'


def test_kg_id_normalization():
    name1 = 'A sample name with spaces'
    kg_id1 = KgeKnowledgeGraph.normalize_name(name1)
    assert kg_id1 == 'a-sample-name-with-spaces'

    name2 = 'Cr@%y   and $lick    NAME.'
    kg_id2 = KgeKnowledgeGraph.normalize_name(name2)
    assert kg_id2 == 'cry-and-lick-name'


@prepare_test
def test_create_provider_metadata_file():
    global _TEST_TPMF
    print("\ntest_create_provider_metadata_entry() test output:\n", file=stderr)
    _TEST_TPMF = _populate_template(
        filename=PROVIDER_METADATA_TEMPLATE_FILE_PATH,
        **_TEST_TSE_PARAMETERS
    )
    print(str(_TEST_TPMF), file=stderr)
    return True


def prepare_test_file_set(fileset_version: str = "1.0") -> KgeFileSet:
    """

    :param fileset_version:
    :return:
    """
    kg_id = "disney_small_world_graph"
    date_stamp = "1964-04-22"

    fs = KgeFileSet(
        kg_id=kg_id,
        biolink_model_release="2.0.2",
        fileset_version=fileset_version,
        date_stamp=date_stamp,
        submitter_name="Mickey Mouse",
        submitter_email="mickey.mouse@disneyland.disney.go.com"
    )
    file_set_location, _ = with_version(func=get_object_location, version=fileset_version)(kg_id)

    test_file1 = tempfile.NamedTemporaryFile()
    test_file1.write(bytes(_random_alpha_string(), "UTF-8"))
    test_file1.seek(0)
    size = test_file1.tell()
    file_name = 'MickeyMouseFanClub_nodes.tsv'
    key = upload_file(
        test_file1,
        file_name,
        _KGEA_APP_CONFIG['aws']['s3']['bucket'],
        file_set_location
    )
    fs.add_data_file(
<<<<<<< HEAD
        object_key=file_set_location + file_name,
        file_type=KgeFileType.KGX_DATA_FILE,
        file_name=file_name,
        file_size=666,
=======
        object_key=key,
        file_type=KgeFileType.KGX_DATA_FILE,
        file_name=file_name,
        file_size=size,
>>>>>>> 73b0d248
        s3_file_url=''
    )
    test_file1.close()

    test_file2 = tempfile.NamedTemporaryFile()
    test_file2.write(bytes(_random_alpha_string(), "UTF-8"))
    test_file2.seek(0)
    size = test_file2.tell()
    file_name = 'MinnieMouseFanClub_edges.tsv'
    key = upload_file(
        test_file2,
        file_name,
        _KGEA_APP_CONFIG['aws']['s3']['bucket'],
        file_set_location
    )
    fs.add_data_file(
<<<<<<< HEAD
        object_key=file_set_location + file_name,
=======
        object_key=key,
>>>>>>> 73b0d248
        file_type=KgeFileType.KGX_DATA_FILE,
        file_name=file_name,
        file_size=size,
        s3_file_url=''
    )
    test_file2.close()

    with tempfile.TemporaryDirectory() as tempdir:

        # homogenize the names so these files don't clutter the test folder when uploaded
        test_name = {
            'nodes': 'test_nodes.tsv',
            'edges': 'test_edges.tsv',
            'archive': 'test_archive.tar.gz'
        }

        test_file3 = tempfile.NamedTemporaryFile(suffix='_nodes.tsv', delete=False)
        test_file3.write(bytes(_random_alpha_string(), "UTF-8"))
        test_file3.close()

        test_file4 = tempfile.NamedTemporaryFile(suffix='_edges.tsv', delete=False)
        test_file4.write(bytes(_random_alpha_string(), "UTF-8"))
        test_file4.close()

        import tarfile
        tar_file_name = _random_alpha_string()+'.tar.gz'
        with tarfile.open(name=tempdir+'/'+tar_file_name, mode='w:gz') as test_tarfile:
            # OR use os.path.basename()
            test_tarfile.add(test_file3.name, arcname=test_name['nodes'])
            test_tarfile.add(test_file4.name, arcname=test_name['edges'])
        with open(tempdir+'/'+tar_file_name, 'rb') as test_tarfile1:

            key = upload_file(
                test_tarfile1,
                test_name['archive'],
                _KGEA_APP_CONFIG['aws']['s3']['bucket'],
                file_set_location
            )

            fs.add_data_file(
<<<<<<< HEAD
                object_key=file_set_location + test_name['archive'],
=======
                object_key=key,
>>>>>>> 73b0d248
                file_type=KgeFileType.KGX_DATA_FILE,
                file_name=test_name['archive'],
                file_size=999,
                s3_file_url=''
            )

    return fs


@prepare_test
def test_create_fileset_metadata_file():
    global _TEST_TFMF
    print("\ntest_create_fileset_metadata_entry() test output:\n", file=stderr)

    fs = prepare_test_file_set()

    _TEST_TFMF = fs.generate_fileset_metadata_file()

    print(str(_TEST_TPMF), file=stderr)
    return True


@prepare_test
def test_create_translator_registry_entry():
    global _TEST_TRE
    print("\ntest_create_translator_registry_entry() test output:\n", file=stderr)
    _TEST_TRE = _populate_template(
        filename=TRANSLATOR_SMARTAPI_TEMPLATE_FILE_PATH,
        **_TEST_TSE_PARAMETERS
    )
    print(str(_TEST_TRE), file=stderr)
    return True


def add_to_s3_repository(
        kg_id: str,
        text: str,
        file_name: str,
        fileset_version: str = ''
) -> str:
    """
    Add a file of specified text content and name,
     to a KGE Archive (possibly versioned) S3 folder.
    :param kg_id: knowledge graph
    :param text: string blob contents of the file.
    :param file_name: of the file.
    :param fileset_version: version (optional)
    :return: str object key of the uploaded file
    """
    if fileset_version:
        file_set_location, _ = with_version(func=get_object_location, version=fileset_version)(kg_id)
    else:
        file_set_location = get_object_location(kg_id)

    uploaded_file_object_key: str = ''
    if text:
        data_bytes = text.encode('utf-8')
        uploaded_file_object_key = upload_file(
            data_file=BytesIO(data_bytes),
            file_name=file_name,
            bucket=_KGEA_APP_CONFIG['aws']['s3']['bucket'],
            object_location=file_set_location
        )
    else:
        logger.warning("add_to_s3_archive(): Empty text string argument? Can't archive a vacuum!")

    # could be an empty object key
    return uploaded_file_object_key


def get_github_token() -> Optional[str]:
    """
    
    :return:
    """
    _github: Optional[Dict] = _KGEA_APP_CONFIG.setdefault('github', None)
    token: Optional[str] = None
    if _github:
        token = _github.setdefault('token', None)
    return token


def add_to_github(
        kg_id: str,
        text: str,
        repo_path: str = TRANSLATOR_SMARTAPI_REPO,
        target_directory: str = KGE_SMARTAPI_DIRECTORY
) -> bool:
    """
    
    :param kg_id:
    :param text:
    :param repo_path:
    :param target_directory:
    :return:
    """
    status: bool = False

    gh_token = get_github_token()

    logger.debug("Calling add_to_github(gh_token: '"+str(gh_token)+"')")

    if gh_token and text:

        logger.debug(
            "\n\t### api_specification = '''\n" + text[:60] + "...\n'''\n" +
            "\t### repo_path = '" + str(repo_path) + "'\n" +
            "\t### target_directory = '" + str(target_directory) + "'"
        )

        if text and repo_path and target_directory:

            entry_path = target_directory+"/"+kg_id + ".yaml"

            logger.debug("\t### gh_url = '" + str(entry_path) + "'")

            g = Github(gh_token)

            content_file = repo = None

            try:
                # TODO: should I be explicit somewhere here
                #       about the repo branch being used? How?
                repo = g.get_repo(repo_path)
                content_file = repo.get_contents(entry_path)
            except BadCredentialsException as bce:
                logger.error(str(bce))
                repo = None
            except UnknownObjectException:
                content_file = None

            if not repo:
                logger.error("Could not connect to Github repo: "+repo_path)
                return False

            if not content_file:
                repo.create_file(
                    entry_path,
                    "Creating new KGE entry  '" + kg_id + "' in " + repo_path,
                    text,  # API YAML specification as a string
                )
            else:
                repo.update_file(
                    entry_path,
                    "Updating KGE entry  '" + kg_id + "' in " + repo_path,
                    text,  # API YAML specification as a string
                    content_file.sha
                )

            status = True

    return status


_TEST_SMARTAPI_REPO = "NCATSTranslator/Knowledge_Graph_Exchange_Registry"
_TEST_KGE_SMARTAPI_TARGET_DIRECTORY = "kgea/server/tests/output"


@prepare_test
def test_add_to_archive() -> bool:
    outcome: str = add_to_s3_repository(
        kg_id="kge_test_provider_metadata_file",
        text=_TEST_TPMF,
        file_name="test_provider_metadata_file",
        fileset_version="100.0"
    )

    return not outcome == ''


@prepare_test
def test_add_to_github():
    outcome: bool = add_to_github(
        "kge_test_translator_registry_entry",
        _TEST_TRE,
        repo_path=_TEST_SMARTAPI_REPO,
        target_directory=_TEST_KGE_SMARTAPI_TARGET_DIRECTORY
    )

    return outcome


def get_github_releases(repo_path: str = ''):
    """
    
    :param repo_path:
    :return:
    """
    if not repo_path:
        logger.error("get_github_releases(): repo_path argument is empty?")
        return []

    gh_token = get_github_token()
    if not gh_token:
        logger.error("get_github_releases(): need a non-null gh_token to access Github!")
        return []

    logger.debug("Calling get_github_releases(repo_path: '" + str(repo_path) + "')")

    g = Github(gh_token)

    repo = g.get_repo(repo_path)

    releases = repo.get_releases()

    return [entry.tag_name for entry in releases]


def get_biolink_model_releases():
    """
    
    :return:
    """
    all_releases = get_github_releases(repo_path=BIOLINK_GITHUB_REPO)
    filtered_releases = list()
    for r in all_releases:
        if r.startswith('v'):
            continue
        major, minor, patch = r.split('.')
        if major == '1' and int(minor) < 8:
            continue
        if major == '1' and minor == '8' and patch != '2':
            continue
        filtered_releases.append(r)

    return filtered_releases


@prepare_test
def test_get_biolink_releases():
    """
    
    :return:
    """
    releases: List = get_biolink_model_releases()
    assert('2.0.2' in releases)
    print("Test access to Biolink releases:")
    for release in releases:
        print(f"\t{release}")


# TODO: make sure that you clean up all (external) test artifacts here
def clean_tests(
        kg_id="kge_test_entry",
        repo_path=_TEST_SMARTAPI_REPO,
        target_directory=_TEST_KGE_SMARTAPI_TARGET_DIRECTORY
):
    """
    This method cleans up a 'test' target Github repository.
    
    This method should be run by setting the 'CLEAN_TESTS' environment flag,
    after running the module with the 'RUN_TESTS' environment flag set.
    
    :param kg_id:
    :param repo_path:
    :param target_directory:
    :return:
    """

    gh_token = get_github_token()

    print(
        "Calling clean_tests()",
        file=stderr
    )

    if gh_token and repo_path and target_directory:

        entry_path = target_directory + "/" + kg_id + ".yaml"

        g = Github(gh_token)
        repo = g.get_repo(repo_path)

        contents = repo.get_contents(entry_path)
        repo.delete_file(contents.path, "Remove test entry = '" + entry_path + "'", contents.sha)

#########################################################################
# KGX File Set Validation Code ##########################################
#########################################################################


"""
Knowledge Graph eXchange (KGX) tool kit validation of
Knowledge Graph Exchange (KGE) File Sets located on AWS S3
"""


logger = logging.getLogger(__name__)
logger.setLevel(logging.INFO)

# Opaquely access the configuration dictionary
_KGEA_APP_CONFIG = get_app_config()

# one could perhaps parameterize this in the _KGEA_APP_CONFIG
_NUMBER_OF_KGX_VALIDATION_WORKER_TASKS = _KGEA_APP_CONFIG.setdefault("Number_of_KGX_Validation_Worker_Tasks", 3)
# KGX Content Metadata Validator is a simply JSON Schema validation operation
CONTENT_METADATA_SCHEMA_FILE = abspath(dirname(__file__) + '/content_metadata.schema.json')
with open(CONTENT_METADATA_SCHEMA_FILE, mode='r', encoding='utf-8') as cms:
    CONTENT_METADATA_SCHEMA = json.load(cms)


# This first iteration only validates the JSON structure and property tags against the JSON schema
# TODO: perhaps should also check the existence of
#       Biolink node categories and predicates
#       (using the Biolink Model Toolkit)?
def validate_content_metadata(content_metadata_file) -> List:
    """
    
    :param content_metadata_file:
    :return:
    """
    errors: List[str] = list()
    if content_metadata_file:
        # see https://python-jsonschema.readthedocs.io/en/stable/validate/
        try:
            json_validator(content_metadata_file, CONTENT_METADATA_SCHEMA)
            logger.error("validate_content_metadata() - content metadata JSON validation was successful!")
        except ValidationError as ve:
            logger.error("validate_content_metadata() - ValidationError: " + str(ve))
            errors.append(str(ve))
        except SchemaError as se:
            logger.error("validate_content_metadata() - SchemaError: " + str(se))
            errors.append(str(se))
        return errors
    else:
        return ["No file name provided - nothing to validate"]


def get_default_model_version():
    """
    
    :return:
    """
    semver = Validator.get_default_model_version()
    return semver.split('.')


# Catalog of Biolink Model version specific validators
_biolink_validator = dict()


class ProgressMonitor:
    """
    ProgressMonitor
    """
    # TODO: how do we best track the validation here?
    #       We start by simply counting the nodes and edges
    #       and periodically reporting to debug logger.
    def __init__(self):
        self._node_count = 0
        self._edge_count = 0

    def __call__(self, entity_type: GraphEntityType, rec: List):
        logger.setLevel(logging.DEBUG)
        if entity_type == GraphEntityType.EDGE:
            self._edge_count += 1
            if self._edge_count % 100000 == 0:
                logger.debug(str(self._edge_count) + " edges processed so far...")
        elif entity_type == GraphEntityType.NODE:
            self._node_count += 1
            if self._node_count % 10000 == 0:
                logger.debug(str(self._node_count) + " nodes processed so far...")
        else:
            logger.warning("Unexpected GraphEntityType: " + str(entity_type))


<<<<<<< HEAD
=======
def print_error_trace(err_msg: str, *exc_details):
    """
    Print Error Exception stack
    """
    print(err_msg, file=stderr)
    exc_type, exc_value, exc_traceback = exc_details
    traceback.print_exception(exc_type, exc_value, exc_traceback, file=stderr)
    raise RuntimeError
    

>>>>>>> 73b0d248
class KgeArchiver:
    """
    KGE Archive building wrapper.
    """

    def __init__(self, max_tasks=Number_of_Archiver_Tasks, max_queue=MAX_QUEUE, max_wait=MAX_WAIT):
        """
        Constructor for a single archiver task wrapper.
        """
        self._archiver_queue: Queue = Queue(maxsize=max_queue)
        self._archiver_worker: List[Task] = list()

        self.max_tasks: int = max_tasks
        self.max_wait: int = max_wait

<<<<<<< HEAD
    async def worker(self, task_id=None):
=======
    _the_archiver = None
    
    @classmethod
    def get_archiver(cls):
        """

        :return: singleton KgeArchiver
        """
        if not cls._the_archiver:
            cls._the_archiver = KgeArchiver()
        return cls._the_archiver
    
    async def worker(self, task_id=None):
        """

        :param task_id:
        """
>>>>>>> 73b0d248
        if task_id is None:
            task_id = len(self._archiver_worker)

        while True:
            file_set: KgeFileSet = await self._archiver_queue.get()
<<<<<<< HEAD
            """
            ################################################
            # Collect the KGX data files names and metadata.
            # Not sure how much of this information
            # is needed for the archiving operation.
            ################################################
            input_files: List[str] = list()
            file_type: Optional[KgeFileType] = None
            input_format: Optional[str] = None
            input_compression: Optional[str] = None

            for entry in file_set.data_files.values():
                #
                # ... where each entry is a dictionary contains the following keys:
                #
                # "file_name": str

                # "file_type": KgeFileType (from Catalog)
                # "input_format": str
                # "input_compression": str
                # "kgx_compliant": bool
                #
                # "object_key": str
                # "s3_file_url": str
                #

                # TODO: we just take the first values encountered, but
                #       we should probably guard against inconsistent
                #       input format and compression somewhere upstream

                if not file_type:
                    file_type = entry["file_type"]
                if not input_format:
                    input_format = entry["input_format"]
                if not input_compression:
                    input_compression = entry["input_compression"]

                file_name = entry["file_name"]
                object_key = entry["object_key"]
                s3_file_url = entry["s3_file_url"]

                print(
                    f"KgxArchiver task {self.task_id} processing file '{file_name}' "
                    f"\n\twith object key '{object_key}' of type '{file_type}' "
                    f"\n\tof input format '{input_format}' and with compression '{input_compression}', ",
                    file=stderr
                )

                # The file to be processed should currently be
                # a resource accessible from this S3 authenticated URL?
                input_files.append(s3_file_url)
            """

            print(f"KgxArchiver task {task_id} starting archiving of {str(file_set)}", file=stderr)

            ########################
            # Do the Archiving Here
            ########################

            # 1. Unpack any uploaded archive(s) where they belong: (JSON) content metadata, nodes and edges

            for archive in file_set.get_archives():
                # returns entries that follow the KgeFileSetEntry Schema
                archive_file_entries = decompress_in_place(archive)  # decompresses the archive and sends files to s3
                for entry in archive_file_entries:
                    # spread the entry across the add_data_file function, which will take all its values as arguments
                    file_set.add_data_file(**entry)

            aggregate_files(
                bucket=_KGEA_APP_CONFIG['aws']['s3']['bucket'],
                path='kge-data/{KG_ID}/{VERSION}/aggregates/'.format(
                    KG_ID=file_set.kg_id,
                    VERSION=file_set.fileset_version
                ),
                name='nodes.tsv',
                file_paths=file_set.get_nodes(),
                match_function=lambda x: 'nodes.tsv' in x
            )

            aggregate_files(
                bucket=_KGEA_APP_CONFIG['aws']['s3']['bucket'],
                path='kge-data/{KG_ID}/{VERSION}/aggregates/'.format(
                    KG_ID=file_set.kg_id,
                    VERSION=file_set.fileset_version
                ),
                name='edges.tsv',
                file_paths=file_set.get_edges(),
                match_function=lambda x: 'edges.tsv' in x
            )

            # 3. Tar and gzip a single <kg_id>.<fileset_version>.tar.gz archive file
            #    containing the aggregated nodes.tsv, edges.tsv,
            #    TODO: copy over the content_metadata.json, provider.yaml metadata and file_set.yaml metadata files.

            # Appending `file_set_root_key` with 'aggregates/' and 'archive/' to prevent multiple compress_fileset runs
            # from compressing the previous compression (so the source of files is distinct from the target written to)
            archive_path = await compress_fileset(
                bucket=_KGEA_APP_CONFIG['aws']['s3']['bucket'],
                file_set_location='kge-data/{KG_ID}/{VERSION}/aggregates/'.format(
                    KG_ID=file_set.kg_id,
                    VERSION=file_set.fileset_version
                ),
                target_path='kge-data/{KG_ID}/{VERSION}/archive/'.format(
                    KG_ID=file_set.kg_id,
                    VERSION=file_set.fileset_version
                ),
                archive_name='{}.{}'.format(file_set.kg_id, file_set.fileset_version)
            )

=======

            print(f"KgeArchiver worker {task_id} starting archive of {str(file_set)}", file=stderr)

            # 1. Unpack any uploaded archive(s) where they belong: (JSON) content metadata, nodes and edges
            try:
                print(f"KgeArchiver task {task_id} unpacking archive:...", file=stderr)
                for file_key in file_set.get_archive_files_keys():
                    print(f"\t{str(file_key)}", file=stderr)
                    # returns entries that follow the KgeFileSetEntry Schema
                    # decompresses the archive and sends files to s3
                    archive_file_entries = decompress_in_place(file_key)
                    print(f"...finished! To fileset '{file_set.id()}', adding files:", file=stderr)
                    for entry in archive_file_entries:
                        # spread the entry across the add_data_file function,
                        # which will take all its values as arguments
                        print(f"\t{entry['file_name']}", file=stderr)
                        file_set.add_data_file(**entry)

            except Exception:
                # Can't be more specific than this 'cuz not sure what errors may be thrown here...
                print_error_trace("Error while unpacking archive?", exc_info())

            print("Aggregating node files:", file=stderr)
            node_path: str = ''
            try:
                node_path = aggregate_files(
                    bucket=_KGEA_APP_CONFIG['aws']['s3']['bucket'],
                    path='kge-data/{KG_ID}/{VERSION}/aggregates/'.format(
                        KG_ID=file_set.kg_id,
                        VERSION=file_set.fileset_version
                    ),
                    name='nodes.tsv',
                    file_paths=file_set.get_nodes(),
                    match_function=lambda x: 'nodes.tsv' in x
                )
                print(f"Node path: {node_path}", file=stderr)

            except Exception:
                # Can't be more specific than this 'cuz not sure what errors may be thrown here...
                print_error_trace("Node file aggregation failure!", exc_info())
            
            print("Aggregating edge files:", file=stderr)
            edge_path: str = ''
            try:
                edge_path = aggregate_files(
                    bucket=_KGEA_APP_CONFIG['aws']['s3']['bucket'],
                    path='kge-data/{KG_ID}/{VERSION}/aggregates/'.format(
                        KG_ID=file_set.kg_id,
                        VERSION=file_set.fileset_version
                    ),
                    name='edges.tsv',
                    file_paths=file_set.get_edges(),
                    match_function=lambda x: 'edges.tsv' in x
                )
                print(f"Edge path: {edge_path}", file=stderr)

            except Exception:
                # Can't be more specific than this 'cuz not sure what errors may be thrown here...
                print_error_trace("Edge file aggregation failure!", exc_info())

            # add to fileset
            file_set.add_data_file(KgeFileType.KGX_DATA_FILE, 'nodes.tsv', 0, node_path, '')
            file_set.add_data_file(KgeFileType.KGX_DATA_FILE, 'edges.tsv', 0, edge_path, '')

            # 3. Tar and gzip a single <kg_id>.<fileset_version>.tar.gz archive file
            #    containing the aggregated nodes.tsv, edges.tsv,
            # Appending `file_set_root_key` with 'aggregates/' and 'archive/' to prevent multiple compress_fileset runs
            # from compressing the previous compression (so the source of files is distinct from the target written to)
            print("Compressing file set...", end='', file=stderr)
            archive_path: str = ''
            try:
                archive_path = await compress_fileset(
                    bucket=_KGEA_APP_CONFIG['aws']['s3']['bucket'],
                    files_and_file_set_locations=[
                        'kge-data/{KG_ID}/{VERSION}/aggregates/'.format(
                            KG_ID=file_set.kg_id, VERSION=file_set.fileset_version
                        ),
                        'kge-data/{KG_ID}/{VERSION}/file_set.yaml'.format(
                            KG_ID=file_set.kg_id, VERSION=file_set.fileset_version
                        ),
                        'kge-data/{KG_ID}/{VERSION}/content_metadata.json'.format(
                            KG_ID=file_set.kg_id, VERSION=file_set.fileset_version
                        ),
                        'kge-data/{KG_ID}/provider.yaml'.format(
                            KG_ID=file_set.kg_id
                        ),
                    ],
                    target_path='kge-data/{KG_ID}/{VERSION}/archive/'.format(
                        KG_ID=file_set.kg_id, VERSION=file_set.fileset_version
                    ),
                    archive_name='{KG_ID}_{VERSION}'.format(
                        KG_ID=file_set.kg_id, VERSION=file_set.fileset_version
                    )
                )

            except Exception:
                # Can't be more specific than this 'cuz not sure what errors may be thrown here...
                print_error_trace("File set compression failure!", exc_info())
                
            print("...Completed!", file=stderr)
            
>>>>>>> 73b0d248
            archive_s3_path = 's3://{BUCKET}/{ARCHIVE_KEY}'.format(
                BUCKET=_KGEA_APP_CONFIG['aws']['s3']['bucket'],
                ARCHIVE_KEY=archive_path
            )

<<<<<<< HEAD
            # NOTE: We have to "disable" compression as smart_open auto-decompresses based off of the format of whatever
            # is being opened. If we let this happen, then the hash function would run over an decompressed buffer; not
            # the compressed file/buffer that we expect our users to use when they download and validate the archive.
            with smart_open.open(archive_s3_path, 'rb', compression='disable') as archive:

                # 4. Compute the SHA1 hash sum for the resulting archive file. Hmm... since we are adding the
                #  file_set.yaml file to the archive, it would not really help to embed the hash sum into the fileset
                #  yaml itself, but we can store it in an extra small text file (e.g. sha1.txt?) and read it in during
                #  the catalog loading, for communication back to the user as part of the catalog metadata
                #  (once the archiving and hash generation is completed...)

                sha1sum = sha1Manifest(archive)
                sha1sum_value = sha1sum[archive.name]
                sha1tsv = '{}.{}.sha1.txt'.format(file_set.kg_id, file_set.fileset_version)

                shaS3path = 's3://{BUCKET}/{PATH}{FILE_NAME}'.format(
                    BUCKET=_KGEA_APP_CONFIG['aws']['s3']['bucket'],
                    PATH='kge-data/{KG_ID}/{VERSION}/manifest/'.format(
                        KG_ID=file_set.kg_id,
                        VERSION=file_set.fileset_version
                    ),
                    FILE_NAME=sha1tsv
                )
                with smart_open.open(shaS3path, 'w') as sha1file:
                    sha1file.write(sha1sum_value)

            print(f"KgxArchiver task {task_id} finished archiving of {str(file_set)}", file=stderr)

            self._archiver_queue.task_done()

    def create_workers(cls, worker_count):
=======
            # 4. Compute the SHA1 hash sum for the resulting archive file. Hmm... since we are adding the
            #  file_set.yaml file to the archive, it would not really help to embed the hash sum into the fileset
            #  yaml itself, but we can store it in an extra small text file (e.g. sha1.txt?) and read it in during
            #  the catalog loading, for communication back to the user as part of the catalog metadata
            #  (once the archiving and hash generation is completed...)
            print("Computing SHA1 hash sum...", file=stderr)
            try:
                # NOTE: We have to "disable" compression as smart_open auto-decompresses based off of the format
                # of whatever is being opened. If we let this happen, then the hash function would run over
                # a decompressed buffer; not the compressed file/buffer that we expect our users to use when
                # they download and validate the archive.
                with smart_open.open(archive_s3_path, 'rb', compression='disable') as archive_file_key:
    
                    sha1sum = sha1Manifest(archive_file_key)
                    sha1sum_value = sha1sum[archive_file_key.name]
                    sha1tsv = '{}_{}.sha1.txt'.format(file_set.kg_id, file_set.fileset_version)
    
                    sha1_s3_path = 's3://{BUCKET}/{PATH}{FILE_NAME}'.format(
                        BUCKET=_KGEA_APP_CONFIG['aws']['s3']['bucket'],
                        PATH='kge-data/{KG_ID}/{VERSION}/manifest/'.format(
                            KG_ID=file_set.kg_id,
                            VERSION=file_set.fileset_version
                        ),
                        FILE_NAME=sha1tsv
                    )
                    with smart_open.open(sha1_s3_path, 'w') as sha1file:
                        sha1file.write(sha1sum_value)

            except Exception:
                # Can't be more specific than this 'cuz not sure what errors may be thrown here...
                print_error_trace("SHA1 hash sum computation failure!", exc_info())

            # 5. KGX validation of KGE compliant archive.
            
            # TODO: Debug and/or redesign KGX validation of data files - doesn't yet work properly
            # TODO: need to managed multiple Biolink Model specific KGX validators
            print(
                f"(Future) KgeArchiver worker {task_id} validation of of {str(file_set)} tar.gz archive...",
                file=stderr
            )
            # validator: KgxValidator = KgeArchiveCatalog.catalog().get_validator()
            # KgxValidator.validate(self)
            
            print(f"KgeArchiver worker {task_id} finished archiving of {str(file_set)}", file=stderr)

            self._archiver_queue.task_done()

    def create_workers(self, worker_count):
>>>>>>> 73b0d248
        """
        Initializes Archiver tasks if not yet running
         and less than Number_of_Archiver_Tasks.
        """
        assert(worker_count > -1)

        worker_additions: int = 0
<<<<<<< HEAD
        if worker_count + len(cls._archiver_worker) < cls.max_tasks:
            worker_additions = worker_count
        elif worker_count + len(cls._archiver_worker) >= cls.max_tasks:
=======
        if worker_count + len(self._archiver_worker) < self.max_tasks:
            worker_additions = worker_count
        elif worker_count + len(self._archiver_worker) >= self.max_tasks:
>>>>>>> 73b0d248
            # the sum of WC and len of workers could be greater either because len of workers is greater,
            # or both are lesser but the sum of both is greater

            # if the length is already greater then we want to do nothing
<<<<<<< HEAD
            if len(cls._archiver_worker) >= cls.max_tasks:
                raise Warning('Max Workers')
            else:
                # max out workers up to the limit, which is the number of additions required to make the limit
                worker_additions = cls.max_tasks - len(cls._archiver_worker)

        for i in range(0, worker_additions):
            cls._archiver_worker.append(asyncio.create_task(cls.worker()))
=======
            if len(self._archiver_worker) >= self.max_tasks:
                raise Warning('Max Workers')
            else:
                # max out workers up to the limit, which is the number of additions required to make the limit
                worker_additions = self.max_tasks - len(self._archiver_worker)

        for i in range(0, worker_additions):
            self._archiver_worker.append(asyncio.create_task(self.worker()))
>>>>>>> 73b0d248

    async def shutdown_workers(self):
        """
        Shut down the background KGE Archive processing.
        :return:
        """
        await self._archiver_queue.join()
        try:
            # Cancel the KGX validation worker tasks
            for worker in self._archiver_worker:
                worker.cancel()

            # Wait until all worker tasks are cancelled.
            await asyncio.gather(*self._archiver_worker, return_exceptions=True)

        except Exception as exc:
<<<<<<< HEAD
            msg = "KgxArchiver() worker shutdown exception: " + str(exc)
=======
            msg = "KgeArchiver() worker shutdown exception: " + str(exc)
>>>>>>> 73b0d248
            logger.error(msg)

    async def process(self, file_set: KgeFileSet, wait=10, waits=0, maxwait=MAX_WAIT):
        """
<<<<<<< HEAD
        This method posts a KgeFileSet to the KgxArchiver for processing.

        :param file_set: KgeFileSet.
        :return: None
        """
        # Post the file set to the KGX archiver task Queue for processing
        try:
            print('putting fileset on queue')
            self._archiver_queue.put_nowait(
                file_set
            )
        except QueueFull as full:
            await asyncio.sleep(wait)
            if waits < maxwait:
                waits += 1
                await self.process(file_set, wait, waits, maxwait)
            else:
                raise TimeoutError
=======
        This method posts a KgeFileSet to the KgeArchiver for processing.

        :param maxwait:
        :param waits:
        :param wait:
        :param file_set: KgeFileSet.
        
        :return: None
        """
        # Post the file set to the KgeArchiver task Queue for processing
        try:
            logger.debug("KgeArchiver.process(): adding '"+file_set.id()+"' to archiver work queue")
            self._archiver_queue.put_nowait(
                file_set
            )
        except QueueFull:
            
            logger.debug("KgeArchiver.process(): work queue is full? Will sleep awhile...")
            await asyncio.sleep(wait)
            try:
                assert(waits < maxwait)
                waits += 1
                await self.process(file_set, wait, waits, maxwait)
            except (AssertionError, TimeoutError):
                raise TimeoutError
            #
            # it's unclear to me why this
            # try block should finally return 'False'
            #
            # finally:
            #     return False
       
        return True
>>>>>>> 73b0d248


class KgxValidator:
    """
    KGX Validation wrapper.
    """
    def __init__(self, biolink_model_release: str):
        Validator.set_biolink_model(biolink_model_release)
        self.kgx_data_validator = Validator(progress_monitor=ProgressMonitor())
        self._validation_queue: asyncio.Queue = asyncio.Queue()

        # Do I still need a list of task objects here,
        # to handle multiple validations concurrently?
        self.number_of_tasks = Number_of_Validator_Tasks
        self._validation_tasks: List = list()

    def get_validation_queue(self) -> asyncio.Queue:
        """
        :return:
        """
        return self._validation_queue

    def get_validation_tasks(self) -> List:
        """
        :return:
        """
        return self._validation_tasks

    # The method should be called at the beginning of KgxValidator processing
    @classmethod
    def get_validator(cls, biolink_model_release: str):
        """
        :param biolink_model_release:
        :return:
        """
        if biolink_model_release in _biolink_validator:
            validator = _biolink_validator[biolink_model_release]
        else:
            validator = KgxValidator(biolink_model_release)
            _biolink_validator[biolink_model_release] = validator

        if validator.number_of_tasks:
            validator.number_of_tasks -= 1
            validator._validation_tasks.append(asyncio.create_task(validator()))
        return validator

    # The method should be called by at the end of KgxValidator processing
    @classmethod
    async def shutdown_tasks(cls):
        """
        Shut down the background validation processing.
        
        :return:
        """
        for validator in _biolink_validator.values():
            await validator.get_validation_queue().join()
            try:
                # Cancel the KGX validation worker tasks
                for task in validator.get_validation_tasks():
                    task.cancel()

                # Wait until all worker tasks are cancelled.
                await asyncio.gather(*validator.get_validation_tasks().values(), return_exceptions=True)

            except Exception as exc:
                msg = "KgxValidator() KGX worker task exception: " + str(exc)
                logger.error(msg)

    @classmethod
    def validate(cls, file_set: KgeFileSet):
        """
        This method posts a KgeFileSet to the KgxValidator for validation.

        :param file_set: KgeFileSet.

        :return: None
        """
        # First, initialize task queue if not running...
        validator = cls.get_validator(file_set.biolink_model_release)

        # ...then, post the file set to the KGX validation task Queue
        try:
            validator._validation_queue.put_nowait(file_set)
<<<<<<< HEAD
        except QueueFull as exception:
=======
        except QueueFull:
>>>>>>> 73b0d248
            # TODO: retry?
            raise QueueFull

    async def __call__(self):
        """
        This Callable, undertaking the file validation,
        is intended to be executed inside an asyncio task.

        :return:
        """
        while True:
            file_set: KgeFileSet = await self._validation_queue.get()

            ###############################################
            # Collect the KGX data files names and metadata
            ###############################################
            input_files: List[str] = list()
            file_type: Optional[KgeFileType] = None
            input_format: Optional[str] = None
            input_compression: Optional[str] = None

            for entry in file_set.data_files.values():
                #
                # ... where each entry is a dictionary contains the following keys:
                #
                # "file_name": str

                # "file_type": KgeFileType (from Catalog)
                # "input_format": str
                # "input_compression": str
                # "kgx_compliant": bool
                #
                # "object_key": str
                # "s3_file_url": str
                #
                # TODO: we just take the first values encountered, but
                #       we should probably guard against inconsistent
                #       input format and compression somewhere upstream
                if not file_type:
                    file_type = entry["file_type"]
                if not input_format:
                    input_format = entry["input_format"]
                if not input_compression:
                    input_compression = entry["input_compression"]

                file_name = entry["file_name"]
                object_key = entry["object_key"]
                s3_file_url = entry["s3_file_url"]

                print(
                    f"KgxValidator() processing file '{file_name}' '{object_key}' " +
                    f"of type '{file_type}', input format '{input_format}' " +
                    f"and with compression '{input_compression}', ",
                    file=stderr
                )

                # The file to be processed should currently be
                # a resource accessible from this S3 authenticated URL?
                input_files.append(s3_file_url)

            ###################################
            # ...then, process them together...
            ###################################
            if file_type == KgeFileType.KGX_DATA_FILE:
                #
                # Run validation of KGX knowledge graph data files here
                #
                validation_errors: List[str] = \
                    await self.validate_file_set(
                        file_set_id=file_set.id(),
                        input_files=input_files,
                        input_format=input_format,
                        input_compression=input_compression
                    )
                lock = threading.Lock()
                with lock:
                    if not validation_errors:
                        file_set.status = KgeFileSetStatusCode.VALIDATED
                    else:
                        file_set.errors.extend(validation_errors)
                        file_set.status = KgeFileSetStatusCode.ERROR

            elif file_type == KgeFileType.KGE_ARCHIVE:
                # TODO: perhaps need more work to properly dissect and
                #       validate a KGX Data archive? Maybe need to extract it
                #       then get the distinct files for processing? Or perhaps,
                #       more direct processing is feasible (with the KGX Transformer?)
                lock = threading.Lock()
                with lock:
                    file_set.errors.append("KGE Archive validation is not yet implemented?")
                    file_set.status = KgeFileSetStatusCode.ERROR
            else:
                err_msg = f"WARNING: Unknown KgeFileType{file_type} ... Ignoring?"
                print(err_msg, file=stderr)
                lock = threading.Lock()
                with lock:
                    file_set.errors.append(err_msg)
                    file_set.status = KgeFileSetStatusCode.ERROR

            compliance: str = ' not ' if file_set.errors else ' '
            print(
                f"has finished processing. {str(file_set)} is" +
                compliance + "KGX compliant", file=stderr
            )

            self._validation_queue.task_done()

    async def validate_file_set(
            self,
            file_set_id: str,
            input_files: List[str],
            input_format: str = 'tsv',
            input_compression: Optional[str] = None
    ) -> List:
        """
        Validates KGX compliance of a specified data file.

        :param file_set_id: name of the file set, generally a composite identifier of the kg_id plus fileset_version?
        :param input_files: list of file path strings pointing to files to be validated (could be a resolvable URL?)
        :param input_format: currently restricted to 'tsv' (its default?) - should be consistent for all input_files
        :param input_compression: currently expected to be 'tar.gz' or 'gz' - should be consistent for all input_files
        :return: (possibly empty) List of errors returned
        """
        logger.setLevel(logging.DEBUG)
        logger.debug(
            "Entering KgxValidator.validate_data_file() with arguments:" +
            "\n\tfile set ID:" + str(file_set_id) +
            "\n\tinput files:" + str(input_files) +
            "\n\tinput format:" + str(input_format) +
            "\n\tinput compression:" + str(input_compression)
        )

        if input_files:
            # The putative KGX 'source' input files are currently sitting
            # at the end of S3 signed URLs for streaming into the validation.

            logger.debug("KgxValidator.validate_data_file(): creating the Transformer...")

            transformer = Transformer(stream=True)

            logger.debug("KgxValidator.validate_data_file(): running the Transformer.transform...")

            transformer.transform(
                input_args={
                    'name': file_set_id,
                    'filename': input_files,
                    'format': input_format,
                    'compression': input_compression
                },
                output_args={
                    # we don't keep the graph in memory...
                    # too RAM costly and not needed later
                    'format': 'null'
                },
                inspector=self.kgx_data_validator
            )

            logger.debug("KgxValidator.validate_data_file(): transform validate inspection complete: getting errors..")

            errors: List[str] = self.kgx_data_validator.get_error_messages()

            if errors:
                n = len(errors)
                n = 9 if n >= 10 else n
                logger.debug("Sample of errors seen:\n"+'\n'.join(errors[0:n]))

            logger.debug("KgxValidator.validate_data_file(): Exiting validate_file_set()")

            return errors

        else:
            return ["Missing file name inputs for validation?"]


# This is a simple test of the KgxArchive queue/task.
# It cannot be run with the given test_file_set object
# since the data files don't exist in S3!
def test_stub_archiver() -> bool:
<<<<<<< HEAD
    Archiver = KgeArchiver()
=======
    
    archiver: KgeArchiver = KgeArchiver()
    
>>>>>>> 73b0d248
    async def archive_test():
        """
        async archive test wrapper
        :return:
        """

        print("\ntest_stub_archiver() startup of tasks\n", file=stderr)

        fs = prepare_test_file_set("1.0")
<<<<<<< HEAD
        await Archiver.process(fs)
        Archiver.create_workers(2)

        # fs = test_file_set("1.1")
        # KgeArchiver.process(fs)
        # fs = test_file_set("1.2")
        # KgeArchiver.process(fs)
        # fs = test_file_set("1.3")
        # KgeArchiver.process(fs)
=======
        await archiver.process(fs)
        archiver.create_workers(2)

        # fs = test_file_set("1.1")
        # await archiver.process(fs)
        # fs = test_file_set("1.2")
        # await archiver.process(fs)
        # fs = test_file_set("1.3")
        # await archiver.process(fs)
>>>>>>> 73b0d248

        # # Don't want to finish too quickly...
        # await asyncio.sleep(30)
        #
        # print("\ntest_stub_archiver() shutdown now!\n", file=stderr)
<<<<<<< HEAD
        # await KgeArchiver.shutdown_tasks()
=======
        # await archiver.shutdown_workers()
        
>>>>>>> 73b0d248
    asyncio.run(archive_test())
    return True


"""
Test Parameters + Decorator
"""
TEST_BUCKET = 'kgea-test-bucket'
TEST_KG_NAME = 'test_kg'
TEST_FILE_DIR = 'kgea/server/test/data/'
TEST_FILE_NAME = 'somedata.csv'

SAMPLE_META_KNOWLEDGE_GRAPH_FILE = abspath(dirname(__file__) + '/sample_meta_knowledge_graph.json')


def test_contents_metadata_validator():
    """
    
    :return:
    """
    print("\ntest_contents_metadata_validator() test output:\n", file=stderr)

    with open(SAMPLE_META_KNOWLEDGE_GRAPH_FILE, mode='r', encoding='utf-8') as smkg:
        mkg_json = json.load(smkg)

    errors: List[str] = validate_content_metadata(mkg_json)

    if errors:
        logger.error("test_contents_metadata_validator() errors: " + str(errors))
    return not errors


# TODO: more complete KGX validator test
def test_kgx_data_validator():
    """
    
    :return:
    """
    print("\ntest_contents_data_validator() test output:\n", file=stderr)

    # with open(SAMPLE_META_KNOWLEDGE_GRAPH_FILE, mode='r', encoding='utf-8') as smkg:
    #     mkg_json = json.load(smkg)

    errors: List[str] = []  # validate_content_metadata(mkg_json)

    if errors:
        logger.error("test_contents_data_validator() errors: " + str(errors))
    return not errors


def run_test(test_func):
    """
    Wrapper to run a test.

    :param test_func:
    :return:
    """
    try:
        start = time.time()
        assert (test_func())
        end = time.time()
        print("{} passed: {} seconds".format(test_func.__name__, end - start))
    except Exception as e:
        logger.error("{} failed!".format(test_func.__name__))
        logger.error(e)


"""
Unit Tests
* Run each test function as an assertion if we are debugging the project
"""
if __name__ == '__main__':

    # Set the RUN_TESTS environment variable to a non-blank value
    # whenever you wish to run the unit tests in this module...
    # Set the CLEAN_TESTS environment variable to a non-blank value
    # to clean up test outputs from RUN_TESTS runs.

    if RUN_TESTS:

        print("Catalog package module tests")

        # The generate_translator_registry_entry() and add_to_github() methods both work as coded as of 29 March 2021,
        # thus we comment out this test to avoid repeated commits to the KGE repo. The 'clean_tests()' below
        # is thus not currently needed either, since it simply removes the github artifacts from add_to_github().
        # This code can be uncommented if these features need to be tested again in the future
        # test_kg_id_normalization()
        # assert (test_create_provider_metadata_file())
        # assert (test_create_fileset_metadata_file())
        # assert (test_add_to_archive())
        # assert (test_create_translator_registry_entry())
        # assert (test_add_to_github())

        # assert (test_get_catalog_entries())
        #
        # print("all KGE Archive Catalog tests passed")
        #
<<<<<<< HEAD
        print("KgxArchiver unit tests")
        #
        # Just a test of the basic KgxArchiver queue/task
=======
        print("KgeArchiver unit tests")
        #
        # Just a test of the basic KgeArchiver queue/task
>>>>>>> 73b0d248
        run_test(test_stub_archiver)
        #
        # print("KgxValidator unit tests")
        #
        # run_test(test_contents_metadata_validator)
        # run_test(test_kgx_data_validator)

        # test_get_biolink_releases()

        print("Catalog package module tests completed?")

    # if CLEAN_TESTS:
    #     clean_tests()<|MERGE_RESOLUTION|>--- conflicted
+++ resolved
@@ -13,13 +13,9 @@
 TRANSLATOR_SMARTAPI_REPO = "NCATS-Tangerine/translator-api-registry"
 KGE_SMARTAPI_DIRECTORY = "translator_knowledge_graph_archive"
 """
-<<<<<<< HEAD
-from sys import stderr
-=======
 from sys import stderr, exc_info
 import traceback
 
->>>>>>> 73b0d248
 from os import getenv
 
 from os.path import dirname, abspath
@@ -275,9 +271,6 @@
         return "File set version " + self.fileset_version + " of graph " + self.kg_id
         # import pprint
         # return pprint.pformat(self.__dict__)
-<<<<<<< HEAD
-
-=======
     
     def report_error(self, msg: str):
         """
@@ -296,7 +289,6 @@
         logger.debug("Post-processing KGX File Set")
         self.status = KgeFileSetStatusCode.PROCESSING
         
->>>>>>> 73b0d248
     def get_kg_id(self):
         """
         :return: the knowledge graph identifier string
@@ -357,11 +349,6 @@
 
     def get_nodes(self):
         """
-<<<<<<< HEAD
-
-        :param flat:
-=======
->>>>>>> 73b0d248
         :return:
         """
         node_files_keys = list(filter(
@@ -370,27 +357,20 @@
         return node_files_keys
 
     def get_edges(self):
-<<<<<<< HEAD
-=======
-        """
-
-        :return:
-        """
->>>>>>> 73b0d248
+        """
+
+        :return:
+        """
         edge_files_keys = list(filter(
             lambda x: 'edges/' or 'edges.tsv' in x and not ('aggregates/' in x), self.get_data_file_object_keys()
         ))
         return edge_files_keys
 
-<<<<<<< HEAD
-    def get_archives(self):
-=======
     def get_archive_files_keys(self):
         """
 
         :return:
         """
->>>>>>> 73b0d248
         archive_files_keys = list(filter(
             lambda x: '.tar.gz' in x, self.get_data_file_object_keys()
         ))
@@ -531,17 +511,10 @@
                 # "errors": []
             }
 
-<<<<<<< HEAD
-    ############################################################################
-    # KGE FileSet Publication to the Archive ###################################
-    ############################################################################
-    async def publish(self, archiver) -> bool:
-=======
     ##########################################
     # KGE FileSet Publication to the Archive #
     ##########################################
     async def publish(self) -> bool:
->>>>>>> 73b0d248
         """
         After a file_set is uploaded, publish file set in the Archive
         after post-processing the file set including generation of the
@@ -551,11 +524,6 @@
 
         :return: True if successful; False otherwise
         """
-<<<<<<< HEAD
-        self.status = KgeFileSetStatusCode.PROCESSING
-
-=======
->>>>>>> 73b0d248
         try:
             # Publish a 'file_set.yaml' metadata file to the
             # versioned archive subdirectory containing the KGE File Set
@@ -566,77 +534,6 @@
                 file_name=FILE_SET_METADATA_FILE,
                 fileset_version=self.fileset_version
             )
-<<<<<<< HEAD
-        except Exception as ex:
-            logger.error(
-                "publish(): generate_fileset_metadata_file: {} {} {}".format(
-                    self.kg_id, self.fileset_version, ex)
-            )
-            raise ex
-
-        try:
-            post_processed = await self.post_process_file_set(archiver)
-        except Exception as exception:
-            logger.error("publish(): post_processed: {} {} {}".format(self.kg_id, self.fileset_version, exception))
-            raise exception
-
-        if not post_processed:
-            self.status = KgeFileSetStatusCode.ERROR
-            msg = "post_process_file_set(): failed for" + \
-                  "' for KGE File Set version '" + self.fileset_version + \
-                  "' of knowledge graph '" + self.kg_id + "'"
-            logger.warning(msg)
-            self.errors.append(msg)
-            return False
-
-        if fileset_metadata_object_key:
-            return True
-        else:
-            self.status = KgeFileSetStatusCode.ERROR
-            msg = "publish_file_set(): metadata '" + FILE_SET_METADATA_FILE + \
-                  "' file for KGE File Set version '" + self.fileset_version + \
-                  "' of knowledge graph '" + self.kg_id + \
-                  "' not successfully posted to the Archive?"
-            logger.warning(msg)
-            self.errors.append(msg)
-            return False
-
-    # TODO: need here to more fully implement required post-processing of
-    #       the assembled file set (after files are uploaded by the client)
-    async def post_process_file_set(self, archiver, validator=None) -> bool:
-        """
-        After a file_set is uploaded, post-process the file set including KGX validation.
-
-        :return: True if successful; False otherwise
-        """
-        try:
-
-            # Assemble a standard KGX Fileset tar.gz archive, with computed SHA1 hash sum
-            try:
-                await archiver.process(self)
-            except TimeoutError as error:
-                self.status = KgeFileSetStatusCode.ERROR
-                return False
-            archiver.create_workers(1)
-
-            # KGX validation of KGX-formatted nodes and edges data files
-            # managed here instead of just after the upload of each file.
-            # In this way, the graph node and edge data can be analysed all together?
-            # Perhaps, just run the KgeArchiver tar.gz file through the validator(?)
-
-            # Post the KGE File Set to the KGX validation (async) task queue
-            # TODO: Debug and/or redesign KGX validation of data files - doesn't yet work properly
-            # KgxValidator.validate(self)
-
-            # Tag as "LOADED" for now (not yet validated)
-            self.status = KgeFileSetStatusCode.LOADED
-
-            # Can't go wrong here (yet...)
-            return True
-
-        except Exception as error:
-            logger.error("post_process_file_set(): {}".format(error))
-=======
             if fileset_metadata_object_key:
                 logger.debug(f"KgeFileSet.publish(): successfully created object key {fileset_metadata_object_key}")
             else:
@@ -671,7 +568,10 @@
         except Exception as error:
             msg = f"publish(): {str(error)}"
             self.report_error(msg)
->>>>>>> 73b0d248
+            return False
+
+        except Exception as error:
+            logger.error("post_process_file_set(): {}".format(error))
             return False
 
     # async def publish_file_set(self, kg_id: str, fileset_version: str):
@@ -1250,37 +1150,7 @@
         archive_contents: Dict = get_archive_contents(bucket_name=_KGEA_APP_CONFIG['aws']['s3']['bucket'])
         for kg_id, entry in archive_contents.items():
             self.load_archive_entry(kg_id=kg_id, entry=entry)
-<<<<<<< HEAD
-
-    # @classmethod
-    # def initialize(cls):
-    #     """
-    #     This method needs to be called before
-    #     the KgeArchiveCatalog is first used.
-    #
-    #     :return:
-    #     """
-    #     if not cls._the_catalog:
-    #         KgeArchiveCatalog._the_catalog = KgeArchiveCatalog()
-
-    @classmethod
-    async def close(cls):
-        """
-        This method needs to be called after the KgeArchiveCatalog is no longer needed,
-        since it releases some program resources which may be open at the end of processing)
-
-        :return: None
-        """
-        # Shut down KgxArchiver background processing here
-        await KgeArchiver.shutdown_workers()
-
-        # Shut down KgxValidator background processing here
-        # TODO: uncomment this once the KgxValidator.validate() is used again?
-        # await KgxValidator.shutdown_tasks()
-
-=======
     
->>>>>>> 73b0d248
     @classmethod
     def catalog(cls):
         """
@@ -1360,11 +1230,7 @@
         except (ScannerError, TypeError):
             logger.warning("Ignoring improperly formed provider metadata YAML file: "+metadata_text)
             return False
-<<<<<<< HEAD
-
-=======
         
->>>>>>> 73b0d248
         md = dict(md_raw)
 
         # id: "disney_small_world_graph" ## == kg_id
@@ -1639,17 +1505,10 @@
         file_set_location
     )
     fs.add_data_file(
-<<<<<<< HEAD
-        object_key=file_set_location + file_name,
-        file_type=KgeFileType.KGX_DATA_FILE,
-        file_name=file_name,
-        file_size=666,
-=======
         object_key=key,
         file_type=KgeFileType.KGX_DATA_FILE,
         file_name=file_name,
         file_size=size,
->>>>>>> 73b0d248
         s3_file_url=''
     )
     test_file1.close()
@@ -1666,11 +1525,7 @@
         file_set_location
     )
     fs.add_data_file(
-<<<<<<< HEAD
-        object_key=file_set_location + file_name,
-=======
         object_key=key,
->>>>>>> 73b0d248
         file_type=KgeFileType.KGX_DATA_FILE,
         file_name=file_name,
         file_size=size,
@@ -1711,11 +1566,7 @@
             )
 
             fs.add_data_file(
-<<<<<<< HEAD
-                object_key=file_set_location + test_name['archive'],
-=======
                 object_key=key,
->>>>>>> 73b0d248
                 file_type=KgeFileType.KGX_DATA_FILE,
                 file_name=test_name['archive'],
                 file_size=999,
@@ -2082,8 +1933,6 @@
             logger.warning("Unexpected GraphEntityType: " + str(entity_type))
 
 
-<<<<<<< HEAD
-=======
 def print_error_trace(err_msg: str, *exc_details):
     """
     Print Error Exception stack
@@ -2094,7 +1943,6 @@
     raise RuntimeError
     
 
->>>>>>> 73b0d248
 class KgeArchiver:
     """
     KGE Archive building wrapper.
@@ -2110,9 +1958,6 @@
         self.max_tasks: int = max_tasks
         self.max_wait: int = max_wait
 
-<<<<<<< HEAD
-    async def worker(self, task_id=None):
-=======
     _the_archiver = None
     
     @classmethod
@@ -2130,123 +1975,11 @@
 
         :param task_id:
         """
->>>>>>> 73b0d248
         if task_id is None:
             task_id = len(self._archiver_worker)
 
         while True:
             file_set: KgeFileSet = await self._archiver_queue.get()
-<<<<<<< HEAD
-            """
-            ################################################
-            # Collect the KGX data files names and metadata.
-            # Not sure how much of this information
-            # is needed for the archiving operation.
-            ################################################
-            input_files: List[str] = list()
-            file_type: Optional[KgeFileType] = None
-            input_format: Optional[str] = None
-            input_compression: Optional[str] = None
-
-            for entry in file_set.data_files.values():
-                #
-                # ... where each entry is a dictionary contains the following keys:
-                #
-                # "file_name": str
-
-                # "file_type": KgeFileType (from Catalog)
-                # "input_format": str
-                # "input_compression": str
-                # "kgx_compliant": bool
-                #
-                # "object_key": str
-                # "s3_file_url": str
-                #
-
-                # TODO: we just take the first values encountered, but
-                #       we should probably guard against inconsistent
-                #       input format and compression somewhere upstream
-
-                if not file_type:
-                    file_type = entry["file_type"]
-                if not input_format:
-                    input_format = entry["input_format"]
-                if not input_compression:
-                    input_compression = entry["input_compression"]
-
-                file_name = entry["file_name"]
-                object_key = entry["object_key"]
-                s3_file_url = entry["s3_file_url"]
-
-                print(
-                    f"KgxArchiver task {self.task_id} processing file '{file_name}' "
-                    f"\n\twith object key '{object_key}' of type '{file_type}' "
-                    f"\n\tof input format '{input_format}' and with compression '{input_compression}', ",
-                    file=stderr
-                )
-
-                # The file to be processed should currently be
-                # a resource accessible from this S3 authenticated URL?
-                input_files.append(s3_file_url)
-            """
-
-            print(f"KgxArchiver task {task_id} starting archiving of {str(file_set)}", file=stderr)
-
-            ########################
-            # Do the Archiving Here
-            ########################
-
-            # 1. Unpack any uploaded archive(s) where they belong: (JSON) content metadata, nodes and edges
-
-            for archive in file_set.get_archives():
-                # returns entries that follow the KgeFileSetEntry Schema
-                archive_file_entries = decompress_in_place(archive)  # decompresses the archive and sends files to s3
-                for entry in archive_file_entries:
-                    # spread the entry across the add_data_file function, which will take all its values as arguments
-                    file_set.add_data_file(**entry)
-
-            aggregate_files(
-                bucket=_KGEA_APP_CONFIG['aws']['s3']['bucket'],
-                path='kge-data/{KG_ID}/{VERSION}/aggregates/'.format(
-                    KG_ID=file_set.kg_id,
-                    VERSION=file_set.fileset_version
-                ),
-                name='nodes.tsv',
-                file_paths=file_set.get_nodes(),
-                match_function=lambda x: 'nodes.tsv' in x
-            )
-
-            aggregate_files(
-                bucket=_KGEA_APP_CONFIG['aws']['s3']['bucket'],
-                path='kge-data/{KG_ID}/{VERSION}/aggregates/'.format(
-                    KG_ID=file_set.kg_id,
-                    VERSION=file_set.fileset_version
-                ),
-                name='edges.tsv',
-                file_paths=file_set.get_edges(),
-                match_function=lambda x: 'edges.tsv' in x
-            )
-
-            # 3. Tar and gzip a single <kg_id>.<fileset_version>.tar.gz archive file
-            #    containing the aggregated nodes.tsv, edges.tsv,
-            #    TODO: copy over the content_metadata.json, provider.yaml metadata and file_set.yaml metadata files.
-
-            # Appending `file_set_root_key` with 'aggregates/' and 'archive/' to prevent multiple compress_fileset runs
-            # from compressing the previous compression (so the source of files is distinct from the target written to)
-            archive_path = await compress_fileset(
-                bucket=_KGEA_APP_CONFIG['aws']['s3']['bucket'],
-                file_set_location='kge-data/{KG_ID}/{VERSION}/aggregates/'.format(
-                    KG_ID=file_set.kg_id,
-                    VERSION=file_set.fileset_version
-                ),
-                target_path='kge-data/{KG_ID}/{VERSION}/archive/'.format(
-                    KG_ID=file_set.kg_id,
-                    VERSION=file_set.fileset_version
-                ),
-                archive_name='{}.{}'.format(file_set.kg_id, file_set.fileset_version)
-            )
-
-=======
 
             print(f"KgeArchiver worker {task_id} starting archive of {str(file_set)}", file=stderr)
 
@@ -2348,45 +2081,11 @@
                 
             print("...Completed!", file=stderr)
             
->>>>>>> 73b0d248
             archive_s3_path = 's3://{BUCKET}/{ARCHIVE_KEY}'.format(
                 BUCKET=_KGEA_APP_CONFIG['aws']['s3']['bucket'],
                 ARCHIVE_KEY=archive_path
             )
 
-<<<<<<< HEAD
-            # NOTE: We have to "disable" compression as smart_open auto-decompresses based off of the format of whatever
-            # is being opened. If we let this happen, then the hash function would run over an decompressed buffer; not
-            # the compressed file/buffer that we expect our users to use when they download and validate the archive.
-            with smart_open.open(archive_s3_path, 'rb', compression='disable') as archive:
-
-                # 4. Compute the SHA1 hash sum for the resulting archive file. Hmm... since we are adding the
-                #  file_set.yaml file to the archive, it would not really help to embed the hash sum into the fileset
-                #  yaml itself, but we can store it in an extra small text file (e.g. sha1.txt?) and read it in during
-                #  the catalog loading, for communication back to the user as part of the catalog metadata
-                #  (once the archiving and hash generation is completed...)
-
-                sha1sum = sha1Manifest(archive)
-                sha1sum_value = sha1sum[archive.name]
-                sha1tsv = '{}.{}.sha1.txt'.format(file_set.kg_id, file_set.fileset_version)
-
-                shaS3path = 's3://{BUCKET}/{PATH}{FILE_NAME}'.format(
-                    BUCKET=_KGEA_APP_CONFIG['aws']['s3']['bucket'],
-                    PATH='kge-data/{KG_ID}/{VERSION}/manifest/'.format(
-                        KG_ID=file_set.kg_id,
-                        VERSION=file_set.fileset_version
-                    ),
-                    FILE_NAME=sha1tsv
-                )
-                with smart_open.open(shaS3path, 'w') as sha1file:
-                    sha1file.write(sha1sum_value)
-
-            print(f"KgxArchiver task {task_id} finished archiving of {str(file_set)}", file=stderr)
-
-            self._archiver_queue.task_done()
-
-    def create_workers(cls, worker_count):
-=======
             # 4. Compute the SHA1 hash sum for the resulting archive file. Hmm... since we are adding the
             #  file_set.yaml file to the archive, it would not really help to embed the hash sum into the fileset
             #  yaml itself, but we can store it in an extra small text file (e.g. sha1.txt?) and read it in during
@@ -2435,7 +2134,6 @@
             self._archiver_queue.task_done()
 
     def create_workers(self, worker_count):
->>>>>>> 73b0d248
         """
         Initializes Archiver tasks if not yet running
          and less than Number_of_Archiver_Tasks.
@@ -2443,29 +2141,13 @@
         assert(worker_count > -1)
 
         worker_additions: int = 0
-<<<<<<< HEAD
-        if worker_count + len(cls._archiver_worker) < cls.max_tasks:
-            worker_additions = worker_count
-        elif worker_count + len(cls._archiver_worker) >= cls.max_tasks:
-=======
         if worker_count + len(self._archiver_worker) < self.max_tasks:
             worker_additions = worker_count
         elif worker_count + len(self._archiver_worker) >= self.max_tasks:
->>>>>>> 73b0d248
             # the sum of WC and len of workers could be greater either because len of workers is greater,
             # or both are lesser but the sum of both is greater
 
             # if the length is already greater then we want to do nothing
-<<<<<<< HEAD
-            if len(cls._archiver_worker) >= cls.max_tasks:
-                raise Warning('Max Workers')
-            else:
-                # max out workers up to the limit, which is the number of additions required to make the limit
-                worker_additions = cls.max_tasks - len(cls._archiver_worker)
-
-        for i in range(0, worker_additions):
-            cls._archiver_worker.append(asyncio.create_task(cls.worker()))
-=======
             if len(self._archiver_worker) >= self.max_tasks:
                 raise Warning('Max Workers')
             else:
@@ -2474,7 +2156,6 @@
 
         for i in range(0, worker_additions):
             self._archiver_worker.append(asyncio.create_task(self.worker()))
->>>>>>> 73b0d248
 
     async def shutdown_workers(self):
         """
@@ -2491,35 +2172,11 @@
             await asyncio.gather(*self._archiver_worker, return_exceptions=True)
 
         except Exception as exc:
-<<<<<<< HEAD
-            msg = "KgxArchiver() worker shutdown exception: " + str(exc)
-=======
             msg = "KgeArchiver() worker shutdown exception: " + str(exc)
->>>>>>> 73b0d248
             logger.error(msg)
 
     async def process(self, file_set: KgeFileSet, wait=10, waits=0, maxwait=MAX_WAIT):
         """
-<<<<<<< HEAD
-        This method posts a KgeFileSet to the KgxArchiver for processing.
-
-        :param file_set: KgeFileSet.
-        :return: None
-        """
-        # Post the file set to the KGX archiver task Queue for processing
-        try:
-            print('putting fileset on queue')
-            self._archiver_queue.put_nowait(
-                file_set
-            )
-        except QueueFull as full:
-            await asyncio.sleep(wait)
-            if waits < maxwait:
-                waits += 1
-                await self.process(file_set, wait, waits, maxwait)
-            else:
-                raise TimeoutError
-=======
         This method posts a KgeFileSet to the KgeArchiver for processing.
 
         :param maxwait:
@@ -2553,7 +2210,6 @@
             #     return False
        
         return True
->>>>>>> 73b0d248
 
 
 class KgxValidator:
@@ -2637,11 +2293,7 @@
         # ...then, post the file set to the KGX validation task Queue
         try:
             validator._validation_queue.put_nowait(file_set)
-<<<<<<< HEAD
-        except QueueFull as exception:
-=======
         except QueueFull:
->>>>>>> 73b0d248
             # TODO: retry?
             raise QueueFull
 
@@ -2820,13 +2472,9 @@
 # It cannot be run with the given test_file_set object
 # since the data files don't exist in S3!
 def test_stub_archiver() -> bool:
-<<<<<<< HEAD
-    Archiver = KgeArchiver()
-=======
     
     archiver: KgeArchiver = KgeArchiver()
     
->>>>>>> 73b0d248
     async def archive_test():
         """
         async archive test wrapper
@@ -2836,17 +2484,6 @@
         print("\ntest_stub_archiver() startup of tasks\n", file=stderr)
 
         fs = prepare_test_file_set("1.0")
-<<<<<<< HEAD
-        await Archiver.process(fs)
-        Archiver.create_workers(2)
-
-        # fs = test_file_set("1.1")
-        # KgeArchiver.process(fs)
-        # fs = test_file_set("1.2")
-        # KgeArchiver.process(fs)
-        # fs = test_file_set("1.3")
-        # KgeArchiver.process(fs)
-=======
         await archiver.process(fs)
         archiver.create_workers(2)
 
@@ -2856,18 +2493,13 @@
         # await archiver.process(fs)
         # fs = test_file_set("1.3")
         # await archiver.process(fs)
->>>>>>> 73b0d248
 
         # # Don't want to finish too quickly...
         # await asyncio.sleep(30)
         #
         # print("\ntest_stub_archiver() shutdown now!\n", file=stderr)
-<<<<<<< HEAD
-        # await KgeArchiver.shutdown_tasks()
-=======
         # await archiver.shutdown_workers()
         
->>>>>>> 73b0d248
     asyncio.run(archive_test())
     return True
 
@@ -2965,15 +2597,9 @@
         #
         # print("all KGE Archive Catalog tests passed")
         #
-<<<<<<< HEAD
-        print("KgxArchiver unit tests")
-        #
-        # Just a test of the basic KgxArchiver queue/task
-=======
         print("KgeArchiver unit tests")
         #
         # Just a test of the basic KgeArchiver queue/task
->>>>>>> 73b0d248
         run_test(test_stub_archiver)
         #
         # print("KgxValidator unit tests")
