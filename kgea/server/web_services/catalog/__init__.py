"""
KGE Interface module to the operational management of
File Sets within Knowledge Graph eXchange (KGX) application.

Set the RUN_TESTS environment variable to a non-blank value
whenever you wish to run the unit tests in this module...
Set the CLEAN_TESTS environment variable to a non-blank value
to clean up test outputs from RUN_TESTS runs.

The values for the Translator SmartAPI endpoint are hard coded
in the module for now but may change in the future.

TRANSLATOR_SMARTAPI_REPO = "NCATS-Tangerine/translator-api-registry"
KGE_SMARTAPI_DIRECTORY = "translator_knowledge_graph_archive"
"""
import re
import threading
import time
import asyncio
from sys import stderr
from os import getenv
from os.path import dirname, abspath
from typing import Dict, Union, Set, List, Any, Optional, Tuple
from string import punctuation
from io import BytesIO, StringIO

# TODO: maybe convert Catalog components to Python Dataclasses?
# from dataclasses import dataclass

from enum import Enum
from string import Template

import json

from jsonschema import (
    ValidationError,
    SchemaError,
    validate as json_validator
)

import yaml
from kgx.utils.kgx_utils import GraphEntityType

try:
    from yaml import CLoader as Loader, CDumper as Dumper
    from yaml.scanner import ScannerError
except ImportError:
    from yaml import Loader, Dumper
    from yaml.scanner import ScannerError

from github import Github
from github.GithubException import UnknownObjectException

from kgx.transformer import Transformer
from kgx.validator import Validator

from kgea.config import (
    get_app_config,
    PROVIDER_METADATA_FILE,
    FILE_SET_METADATA_FILE
)

from kgea.server.web_services.models import (
    KgeMetadata,
    KgeFileSetStatusCode,
    KgeFile,
    KgeProviderMetadata,
    KgeFileSetMetadata
)

from kgea.server.web_services.kgea_file_ops import (
    get_default_date_stamp,
    get_object_location,
    get_archive_contents,
    with_version,
    load_s3_text_file,
    upload_file
)

import logging
logger = logging.getLogger(__name__)
logger.setLevel(logging.DEBUG)

DEV_MODE = getenv('DEV_MODE', default=False)
OVERRIDE = True

RUN_TESTS = getenv('RUN_TESTS', default=False)
CLEAN_TESTS = getenv('CLEAN_TESTS', default=False)


def prepare_test(func):
    def wrapper():
        print("\n" + str(func) + " ----------------\n")
        return func()
    return wrapper


#
# Until we are confident about the KGE File Set publication
# We will post our Translator SmartAPI entries to a local KGE Archive folder
#
# TRANSLATOR_SMARTAPI_REPO = "NCATS-Tangerine/translator-api-registry"
# KGE_SMARTAPI_DIRECTORY = "translator_knowledge_graph_archive"
TRANSLATOR_SMARTAPI_REPO = "NCATSTranslator/Knowledge_Graph_Exchange_Registry"
KGE_SMARTAPI_DIRECTORY = "kgea/server/tests/output"

BIOLINK_GITHUB_REPO = 'biolink/biolink-model'


# Opaquely access the configuration dictionary
_KGEA_APP_CONFIG = get_app_config()

Number_of_Validator_Tasks = \
    _KGEA_APP_CONFIG['Number_of_Validator_Tasks'] \
        if 'Number_of_Validator_Tasks' in _KGEA_APP_CONFIG else 3

PROVIDER_METADATA_TEMPLATE_FILE_PATH = \
    abspath(dirname(__file__) + '/../../../api/kge_provider_metadata.yaml')
FILE_SET_METADATA_TEMPLATE_FILE_PATH = \
    abspath(dirname(__file__) + '/../../../api/kge_fileset_metadata.yaml')
TRANSLATOR_SMARTAPI_TEMPLATE_FILE_PATH = \
    abspath(dirname(__file__) + '/../../../api/kge_smartapi_entry.yaml')


def _populate_template(filename, **kwargs) -> str:
    """
    Reads in a string template and populates it with provided named parameter values
    """
    with open(filename, 'r') as template_file:
        template = template_file.read()
        # Inject KG-specific parameters into template
        populated_template = Template(template).substitute(**kwargs)
        return populated_template


def format_and_compression(file_name) -> Tuple[str, Optional[str]]:
    # assume that format and compression is encoded in the file_name
    # as standardized period-delimited parts of the name. This is a
    # hacky first version of this method that only recognizes common
    # KGX file input format and compression.
    part = file_name.split('.')
    if 'tsv' in part:
        input_format = 'tsv'
    else:
        input_format = ''

    if 'tar' in part:
        archive = 'tar'
    else:
        archive = None

    if 'gz' in part:
        compression = ''
        if archive:
            compression = archive + "."
        compression += 'gz'
    else:
        compression = None

    return input_format, compression


class KgeFileType(Enum):
    KGX_UNKNOWN = "unknown file type"
    KGX_CONTENT_METADATA_FILE = "KGX metadata file"
    KGX_DATA_FILE = "KGX data file"
    KGE_ARCHIVE = "KGE data archive"


class KgeFileSet:
    """
    Class wrapping information about a specific released version of
    KGE Archive managed File Set, effectively 'owned' (hence revisable) by a submitter.
    """
    def __init__(
            self,
            kg_id: str,
            biolink_model_release: str,
            fileset_version: str,
            submitter_name: str,
            submitter_email: str,
            size: int = -1,
            revisions: str = 'creation',
            date_stamp: str = get_default_date_stamp(),
            archive_record: bool = False
    ):
        """
        KgeFileSet constructor

        :param kg_id:
        :param biolink_model_release:
        :param fileset_version:
        :param submitter_name:
        :param submitter_email:
        :param size:
        :param revisions:
        :param date_stamp:
        :param archive_record: True if KgeFileSet record was read in from the Archive, not created in this session
        """

        self.kg_id = kg_id
        self.biolink_model_release = biolink_model_release
        self.fileset_version = fileset_version
        self.submitter_name = submitter_name
        self.submitter_email = submitter_email

        # KGE File Set archive size, may initially be unknown
        self.size = size
        self.revisions = revisions
        self.date_stamp = date_stamp

        # this attribute will track the content metadata file of the given version of KGE File Set
        self.content_metadata: Dict[str, Union[str, bool, List[str]]] = dict()

        # this attribute will track all data files of the given version of KGE File Set
        self.data_files: Dict[str, Dict[str, Any]] = dict()

        # no errors to start
        self.errors: List[str] = list()

        self.status: KgeFileSetStatusCode

        if archive_record:
            # File Set read in from the Archive
            # TODO: do we need to verify that the file set is indeed KGX compliant?
            self.status = KgeFileSetStatusCode.LOADED
        else:
            self.status = KgeFileSetStatusCode.CREATED

    def __str__(self):
        return "File set version " + self.fileset_version + " of graph " + self.kg_id
    
    def get_kg_id(self):
        return self.kg_id
    
    def get_biolink_model_release(self):
        return self.biolink_model_release

    def get_fileset_version(self):
        return self.fileset_version

    def get_date_stamp(self):
        return self.date_stamp
    
    def id(self):
        """
        :return: Versioned file set identifier.
        """
        return self.kg_id + "." + self.fileset_version
    
    def get_submitter_name(self):
        return self.submitter_name

    def get_submitter_email(self):
        return self.submitter_email

    def get_data_file_object_keys(self) -> Set[str]:
        return set(self.data_files.keys())

    def get_data_file_names(self) -> Set[str]:
        return set([x["file_name"] for x in self.data_files.values()])

    # Note: content metadata file name is already normalized on S3 to 'content_metadata.yaml'
    def set_content_metadata_file(self, file_name: str, file_size: int, object_key: str, s3_file_url: str):
        """
        Sets the metadata file identification for a KGE File Set
        :param file_name: original name of metadata file.
        :param file_size: size of metadata file (as number of bytes).
        :param object_key:
        :param s3_file_url:
        :return: None
        """
        self.content_metadata = {
            "file_name": file_name,
            "file_size": file_size,
            "object_key": object_key,
            "s3_file_url": s3_file_url,
            "kgx_compliant": False,  # until proven True...
            "errors": []
        }

        # Add size of the metadata file to file set aggregate size
        self.add_file_size(file_size)

        content_metadata_file_text = load_s3_text_file(
            bucket_name=_KGEA_APP_CONFIG['aws']['s3']['bucket'],
            object_name=object_key
        )
        # Must load the JSON into a Python dictionary for validation
        metadata_json = json.loads(content_metadata_file_text)

        # OK to do the KGX content metadata JSON validation right away here,
        # since it is much simpler and quicker than general KGX data validation
        errors = validate_content_metadata(metadata_json)

        if not errors:
            self.content_metadata["kgx_compliant"] = True
        else:
            self.content_metadata["errors"] = errors

    def add_data_file(
            self,
            file_type: KgeFileType,
            file_name: str,
            file_size: int,
            object_key: str,
            s3_file_url: str
    ):
        """
        Adds a (meta-)data file to this current of KGE File Set.

        :param file_type: KgeFileType of file being added to the KGE File Set
        :param file_name: to add to the KGE File Set
        :param file_size: number of bytes in the file
        :param object_key: of the file in AWS S3
        :param s3_file_url: current S3 pre-signed data access url

        :return: None
        """

        # Attempt to infer the format and compression of the data file from its filename
        input_format, input_compression = format_and_compression(file_name)

        # TODO: the originally generated data_file record details here,
        #       from initial file registration are more extensive than
        #       a file record later loaded from the Archive. We may need
        #       to review this and somehow record more details in the archive?
        self.data_files[object_key] = {
            "object_key": object_key,
            "file_type": file_type,
            "file_name": file_name,
            "file_size": file_size,
            "input_format": input_format,
            "input_compression": input_compression,
            "s3_file_url": s3_file_url,
            "kgx_compliant": False,  # until proven True...
            "errors": []
        }

        # Add size of this file to file set aggregate size
        self.add_file_size(file_size)

        # We now defer general node/edge graph data validation
        # to the file set self.post_process_file_set() stage

    def add_data_files(self, data_files: Dict[str, Dict[str, Any]]):
        """
        Bulk addition of data files to the KGE File Set may only
        receive an AWS S3 object_key indexed dictionary of file names.
        The files are not further validated for KGX format compliance.
        """
        self.data_files.update(data_files)

    def remove_data_file(self, object_key: str) -> Optional[Dict[str, Any]]:
        details: Optional[Dict[str, Any]] = None
        try:
            # TODO: need to be careful here with data file removal in case
            #       the file in question is still being actively validated?
            details = self.data_files.pop(object_key)
        except KeyError:
            logger.warning(
                "File with object key '" + object_key +"' was not found in " +
                "KGE File Set version '" + self.fileset_version + "'"
            )
        return details

    def load_data_files(self, file_object_keys: List[str]):
        # TODO: see if there any other information here to be captured or inferred,
        #       e.g. file compression (from file extension), file type, size, etc.
        for object_key in file_object_keys:
            part = object_key.split('/')
            file_name = part[-1]
            self.data_files[object_key] = {
                "file_name": file_name,
                "object_key": object_key,
                # "file_type": file_type,
                # "input_format": input_format,
                # "input_compression": input_compression,
                # "size": -1,  # how can I measure this here?
                # "s3_file_url": s3_file_url,
                # TODO: this could be hazardous to assume True here?
                #       It would be better to track KGX compliance
                #       status somewhere in persisted Archive metadata.
                "kgx_compliant": True,
                # "errors": []
            }

    ############################################################################
    # KGE Publication to the Archive ###########################################
    ############################################################################
    def publish(self) -> bool:
        """
        Publish file set in the Archive.

        :return: True if successful; False otherwise
        """
        self.status = KgeFileSetStatusCode.PROCESSING

        if not self.post_process_file_set():
            self.status = KgeFileSetStatusCode.ERROR
            msg = "post_process_file_set(): failed for" + \
                  "' for KGE File Set version '" + self.fileset_version + \
                  "' of knowledge graph '" + self.kg_id + "'"
            logger.warning(msg)
            self.errors.append(msg)
            return False

        # Publish a 'file_set.yaml' metadata file to the
        # versioned archive subdirectory containing the KGE File Set
        fileset_metadata_file = self.generate_fileset_metadata_file()
        fileset_metadata_object_key = add_to_s3_archive(
            kg_id=self.kg_id,
            text=fileset_metadata_file,
            file_name=FILE_SET_METADATA_FILE,
            fileset_version=self.fileset_version
        )

        if fileset_metadata_object_key:
            return True
        else:
            self.status = KgeFileSetStatusCode.ERROR
            msg = "publish_file_set(): metadata '" + FILE_SET_METADATA_FILE + \
                  "' file for KGE File Set version '" + self.fileset_version + \
                  "' of knowledge graph '" + self.kg_id + \
                  "' not successfully posted to the Archive?"
            logger.warning(msg)
            self.errors.append(msg)
            return False

    # TODO: need here to more fully implement required post-processing of
    #       the assembled file set (after files are uploaded by the client)
    def post_process_file_set(self) -> bool:

        # KGX validation of KGX-formatted nodes and edges data files
        # managed here instead of just after the upload of each file.
        # In this way, the graph node and edge data can be analysed all together?

        # Post the KGE File Set to the KGX validation (async) task queue
        KgxValidator.validate(self)

        # Can't go wrong here (yet...)
        return True

    # async def publish_file_set(self, kg_id: str, fileset_version: str):
    #
    #     logger.debug(
    #         "Calling publish_file_set(" +
    #         "fileset_version: '"+fileset_version+"' of graph kg_id: '"+kg_id+"')"
    #     )
    #
    #     errors: List[str] = list()
    #
    #     if kg_id in self._kge_knowledge_graph_catalog:
    #
    #         knowledge_graph = self._kge_knowledge_graph_catalog[kg_id]
    #
    #         file_set = knowledge_graph.get_file_set(fileset_version)
    #
    #         if file_set:
    #             errors = await file_set.publish_file_set()
    #         else:
    #             logger.warning(
    #                 "publish_file_set(): KGE File Set version '" + str(fileset_version) +
    #                 "' of knowledge graph '" + kg_id + "' is unrecognized?"
    #             )
    #
    #         if not errors:
    #             # After KGX validation and related post-processing is successfully validated,
    #             # also publish provider metadata externally, to the Translator SmartAPI Registry
    #             translator_registry_entry = knowledge_graph.generate_translator_registry_entry()
    #
    #             successful = add_to_github(kg_id, translator_registry_entry)
    #             if not successful:
    #                 logger.warning("publish_file_set(): Translator Registry entry not posted. " +
    #                                "Is a valid 'github token' properly configured in site config.yaml?")
    #         else:
    #             logger.debug("publish_file_set(): KGX validation errors encountered:\n" + str(errors))
    #
    #     else:
    #         logger.error("publish_file_set(): Unknown file set '" + kg_id + "' ... ignoring publication request")
    #         errors.append("publish_file_set(): Unknown file set '" + kg_id + "' ... ignoring publication request")
    #
    #     return errors

    #
    # Delegating this error checking function to another part of the application.
    #
    # Next, ensure that the set of files for the current version are KGX validated.
    # The content metadata file was checked separately when it was uploaded...
    # (sanity check: self.content_metadata may not be initialized if no metadata file was uploaded?)
    # if self.content_metadata and "errors" in self.content_metadata:
    #     errors.extend(self.content_metadata["errors"])

    # .. from the KGX graph (nodes and edges) data files, asynchronously checked here.
    # errors.extend(await self.confirm_kgx_data_file_set_validation())
    #
    # logger.debug("KGX format validation() completed for KGE File Set version '" + self.fileset_version +
    #              "' of KGE Knowledge Graph '" + self.kg_id + "'")
    #
    # return errors

    async def confirm_kgx_data_file_set_validation(self):
        # check if any errors were returned by KGX Validation
        errors: List = []
        for data_file in self.data_files.values():
            lock = threading.Lock()
            with lock:
                if not data_file["kgx_compliant"]:
                    errors.append(data_file["errors"])

        if not self.content_metadata["kgx_compliant"]:
            errors.append(self.content_metadata["errors"])

        if not errors:
            self.status = KgeFileSetStatusCode.VALIDATED
        else:
            self.status = KgeFileSetStatusCode.ERROR

        return errors

    def generate_fileset_metadata_file(self) -> str:
        self.revisions = 'Creation'
        # TODO: Maybe also add in the inventory of files here?
        files = ""
        for entry in self.data_files.values():
            files += "- " + entry["file_name"]+"\n"
        fileset_metadata_yaml = _populate_template(
            host=_KGEA_APP_CONFIG['site_hostname'],
            filename=FILE_SET_METADATA_TEMPLATE_FILE_PATH,
            kg_id=self.kg_id,
            biolink_model_release=self.biolink_model_release,
            fileset_version=self.fileset_version,
            submitter_name=self.submitter_name,
            submitter_email=self.submitter_email,
            size=self.size,
            revisions=self.revisions,
            files=files
        )

        return fileset_metadata_yaml

    def get_metadata(self) -> KgeFileSetMetadata:

        fileset_metadata: KgeFileSetMetadata = \
            KgeFileSetMetadata(
                biolink_model_release=self.biolink_model_release,
                fileset_version=self.fileset_version,
                submitter_name=self.submitter_name,
                submitter_email=self.submitter_email,
                status=self.status,
                size=self.size/1024**2  # aggregate file size in megabytes
            )

        file_set: List[KgeFile] = [
            KgeFile(
                original_name=name,
                # TODO: populate with more complete file_set information here
                # assigned_name="nodes.tsv",
                # file_type="Nodes",
                # file_size=100,  # megabytes
                # kgx_compliance_status="Validated",
                # errors=list()
            )
            for name in self.get_data_file_names()
        ]
        fileset_metadata.files = file_set

        # load the content_metadata JSON file contents here
        fileset_metadata.content = None

        return fileset_metadata

    def add_file_size(self, file_size: int):
        self.size += file_size


class KgeKnowledgeGraph:
    """
    Class wrapping information about a KGE Archive managed Knowledge Graph assembled
    in AWS S3 then published in the Translator SmartAPI Registry for 3rd party client access.
    A knowledge graph has some characteristic source, scope and Translator team owner, and
    contains one or more versioned KgeFileSets.
    """
    
    _expected_provider_metadata = [
        "file_set_location",
        "kg_name",
        "kg_description",

        # "fileset_version",  # don't store versions here anymore (rather, in the KGEFileSet)

        "kg_size",
        "translator_component",
        "translator_team",

        # 'submitter_name'  and 'submitter_email' here refers to the individual
        # who originally registers the KGE Knowledge Graph and associated metadata
        "submitter_name",
        "submitter_email",

        "license_name",
        "license_url",
        "terms_of_service"
    ]
    
    def __init__(self, **kwargs):
        """
        KgeKnowledgeGraph constructor.
        """
        #     Dict[
        #         str,  # kg_id level properties: 'metadata' and 'versions'
        #         Union[
        #             KgeKnowledgeGraph,  # global 'metadata'  including KG name, owners, licensing, etc.
        #             Dict[  # global 'versions'
        #                 str,       # fileset_version's are the keys
        #                 List[str]  # List of S3 object_name paths for files associated with a given version
        #             ]
        #         ]
        #     ]
        # ]
        self.kg_id = kwargs.pop("kg_id", None)
        if not self.kg_id:
            raise RuntimeError("KgeKnowledgeGraph() needs a non-null 'kg_id'!")

        # if provided, the fileset_version is simply designates
        # the 'latest' file set of the given Knowledge Graph
        fileset_version = kwargs.pop("fileset_version", None)
        if fileset_version:
            file_set_location = kwargs.pop("file_set_location", None)
            if not file_set_location:
                raise RuntimeError("KgeKnowledgeGraph() explicit 'fileset_version' needs a 'file_set_location'?!")

        # load other parameters other than kg_id  and version-specific metadata
        self.parameter: Dict = dict()
        for key, value in kwargs.items():
            if key not in self._expected_provider_metadata:
                logger.warning("Unexpected KgeKnowledgeGraph parameter '"+str(key)+"'... ignored!")
                continue
            self.parameter[key] = self.sanitize(key, value)

        # File Set Versions
        self._file_set_versions: Dict[str, KgeFileSet] = dict()

        #
        # Knowledge Graph registration no longer
        # automatically adds a new KGE File Set version
        #
        # Register an explicitly specified submitter-specified KGE File Set version
        # Sanity check: we should probably not overwrite a KgeFileSet version if it already exists?
        # if fileset_version and fileset_version not in self._file_set_versions:
        #     self._file_set_versions[fileset_version] = KgeFileSet(
        #         kg_id=self.kg_id,
        #         fileset_version=fileset_version,
        #         submitter_name=kwargs['submitter_name'],
        #         submitter_email=kwargs['submitter_email']
        #     )
        
        self._provider_metadata_object_key: Optional[str] = None

    _name_filter_table = None

    _spregex = re.compile(r'\s+')

<<<<<<< HEAD
=======
    _indent = " "*4
    
    def sanitize(self, key, value):
        """
        This function fixes the text of specific values of the
        Knowledge Graph metadata to be YAML friendly
        
        :param key: yaml key field
        :param value: text value to be fixed (if necessary)
        :return:
        """
        if key == "kg_description":
            # Sanity check: remove carriage returns
            value = value.replace("\r", "")
            value = value.replace("\n", "\n"+" "*4)
            # Fix both ends
            value = value.strip()
            value += " "*4
        return value
    
>>>>>>> 52a4b792
    @classmethod
    def _name_filter(cls):
        if not cls._name_filter_table:
            delete_dict = {sp_character: '' for sp_character in punctuation}
<<<<<<< HEAD
=======
            # make exception for hyphen and period: keep/convert to hyphen
            delete_dict['-'] = '-'
            delete_dict['.'] = '-'
>>>>>>> 52a4b792
            cls._name_filter_table = str.maketrans(delete_dict)
        return cls._name_filter_table
    
    @classmethod
    def normalize_name(cls, kg_name: str) -> str:
        # TODO: need to review graph name normalization and indexing
        #       against various internal graph use cases, e.g. lookup
        #       and need to be robust to user typos (e.g. extra blank spaces?
        #       invalid characters?). Maybe convert to regex cleanup?
        # all lower case
        kg_id = kg_name.lower()
        
        # filter out all punctuation characters
        kg_id = kg_id.translate(cls._name_filter())
        
        # just clean up the occasional double space typo
        # (won't fully clean up a series of spaces)
        kg_id = cls._spregex.sub("-", kg_id)
        
        return kg_id
    
    def set_provider_metadata_object_key(self, object_key: str):
        self._provider_metadata_object_key = object_key

    def get_provider_metadata_object_key(self):
        return self._provider_metadata_object_key

    def publish_provider_metadata(self):
        logger.debug("Publishing knowledge graph '" + self.kg_id + "' to the Archive")
        provider_metadata_file = self.generate_provider_metadata_file()
        # no fileset_version given since the provider metadata is global to Knowledge Graph
        object_key = add_to_s3_archive(
            kg_id=self.kg_id,
            text=provider_metadata_file,
            file_name=PROVIDER_METADATA_FILE
        )
        if object_key:
            self.set_provider_metadata_object_key(object_key)
        else:
            logger.warning(
                "publish_file_set(): " + PROVIDER_METADATA_FILE +
                " for Knowledge Graph '" + self.kg_id +
                "' not successfully added to KGE Archive storage?"
            )

    def get_name(self) -> str:
        return self.parameter.setdefault("kg_name", self.kg_id)

    def get_file_set(self, fileset_version: str) -> Optional[KgeFileSet]:
        """
        :return: KgeFileSet entry tracking for data files in the KGE File Set
        """
        if fileset_version not in self._file_set_versions:
            logger.warning("KgeKnowledgeGraph.get_file_set(): KGE File Set version '"
                           + fileset_version + "' unknown for Knowledge Graph '" + self.kg_id + "'?")
            return None
        
        return self._file_set_versions[fileset_version]

    # KGE File Set Translator SmartAPI parameters (March 2021 release):
    # - kg_id: KGE Archive generated identifier assigned to a given knowledge graph submission (and used as S3 folder)
    # - translator_component - Translator component associated with the knowledge graph (e.g. KP, ARA or SRI)
    # - translator_team - specific Translator team (affiliation) contributing the file set, e.g. Clinical Data Provider
    # - submitter_name - name of submitter of the KGE file set
    # - submitter_email - contact email of the submitter
    # - kg_name: human readable name of the knowledge graph
    # - kg_description: detailed description of knowledge graph (may be multi-lined with '\n')
    # - license_name - Open Source license name, e.g. MIT, Apache 2.0, etc.
    # - license_url - web site link to project license
    # - terms_of_service - specifically relating to the project, beyond the licensing
    def generate_provider_metadata_file(self) -> str:
        return _populate_template(
            filename=PROVIDER_METADATA_TEMPLATE_FILE_PATH,
            host=_KGEA_APP_CONFIG['site_hostname'], kg_id=self.kg_id, **self.parameter
        )

    def generate_translator_registry_entry(self) -> str:
        return _populate_template(
            filename=TRANSLATOR_SMARTAPI_TEMPLATE_FILE_PATH,
            host=_KGEA_APP_CONFIG['site_hostname'], kg_id=self.kg_id, **self.parameter
        )

    def get_version_names(self) -> List[str]:
        return list(self._file_set_versions.keys())

    def load_file_set_versions(
            self,
            versions: Dict[
                str,  # fileset_version's of versioned KGE File Sets for a kg
                Dict[
                    str,  # tags 'metadata' and 'file_object_keys'
                    Union[
                        str,  # 'metadata' field value: 'file set' specific text file blob from S3
                        List[str]  # list of 'file_object_keys' in a given KGE File Set
                    ]
                ]
            ]
    ):
        for fileset_version, entry in versions.items():
            file_set: KgeFileSet
            if 'metadata' in entry:
                file_set = self.load_fileset_metadata(entry['metadata'])
            else:
                file_set = KgeFileSet(
                                self.kg_id,
                                biolink_model_release='',
                                fileset_version=fileset_version,
                                submitter_name=self.parameter.setdefault('submitter_name', ''),
                                submitter_email=self.parameter.setdefault('submitter_email', ''),
                                archive_record=True
                            )
            file_set.load_data_files(entry['file_object_keys'])

    def add_file_set(self, fileset_version: str, file_set: KgeFileSet):
        """
        
        :param fileset_version:
        :param file_set:
        :return:
        """
        self._file_set_versions[fileset_version] = file_set
    
    def load_fileset_metadata(self, metadata_text: str) -> KgeFileSet:
        """
        
        :param metadata_text:
        :return:
        """

        # Assumed to be a YAML string to be parsed into a Python dictionary
        mf = StringIO(metadata_text)
        md_raw = yaml.load(mf, Loader=Loader)
        md = dict(md_raw)

        # id: "disney_small_world_graph" ## == kg_id
        if self.kg_id != md.setdefault('id', ''):
            raise RuntimeError(
                "load_archive_entry(): archive folder kg_id '" + self.kg_id +
                " != id in " + FILE_SET_METADATA_FILE + "?"
            )

        # biolink_model_release: "2.0.2"
        biolink_model_release = md.setdefault('biolink_model_release', 'latest')

        # fileset_version: "1.0"
        fileset_version = md.setdefault('fileset_version', 'latest')

        # revisions: >-
        #   ${revisions}
        revisions = md.setdefault('revisions', '')

        submitter: Dict = md.setdefault('submitter', {})
        if submitter:
            # submitter_name:
            #   name: "${submitter_name}"
            submitter_name = submitter.setdefault('name', '')

            #   email: "${submitter_email}"
            submitter_email = submitter.setdefault('email', '')
        else:
            submitter_name = submitter_email = ""

        # size: "10000" # megabytes
        size = md.setdefault('size', -1)

        # Probably don't need this field value
        # access: "https://kge.starinformatics.ca/disney_small_world_graph/1964-04-22"
        # access = md.setdefault('access', '')

        # Capture the file set metadata...
        file_set = KgeFileSet(
            self.kg_id,
            biolink_model_release=biolink_model_release,
            fileset_version=fileset_version,
            submitter_name=submitter_name,
            submitter_email=submitter_email,
            size=size,
            revisions=revisions,
            archive_record=True
        )

        # ...add it to the knowledge graph...
        self.add_file_set(fileset_version, file_set)

        # then return it for further processing
        return file_set

    # # Listings Approach for getting KGE File Metadata  - DEPRECATED FROM THE GENERAL CATALOG?
    # # - Introspect on Bucket
    # # - Create URL per Item Listing
    # # - Send Back URL with Dictionary
    # # OK in case with multiple files (alternative would be, archives?). A bit redundant with just one file.
    # # TODO: convert into redirect approach with cross-origin scripting?
    # file_set_location, _ = with_version(func=get_object_location, version=self.fileset_version)(self.kg_id)
    # kg_files = kg_files_in_location(
    #     bucket_name=_KGEA_APP_CONFIG['aws']['s3']['bucket'],
    #     object_location=file_set_location
    # )
    # pattern = Template('($FILES_LOCATION[0-9]+\/)').substitute(FILES_LOCATION=file_set_location)
    # kg_listing = [content_location for content_location in kg_files if re.match(pattern, content_location)]
    # kg_urls = dict(
    #     map(lambda kg_file: [Path(kg_file).stem, create_presigned_url(_KGEA_APP_CONFIG['aws']['s3']['bucket'], kg_file)],
    #         kg_listing))
    # # logger.debug('access urls %s, KGs: %s', kg_urls, kg_listing)

    def get_metadata(self, fileset_version: str) -> KgeMetadata:

        provider_metadata: KgeProviderMetadata = \
            KgeProviderMetadata(
                kg_id=self.kg_id,
                kg_name=self.get_name(),
                kg_description=self.parameter["kg_description"],
                translator_component=self.parameter["translator_component"],
                translator_team=self.parameter["translator_team"],
                submitter_name=self.parameter["submitter_name"],
                submitter_email=self.parameter["submitter_email"],
                license_name=self.parameter["license_name"],
                license_url=self.parameter["license_url"],
                terms_of_service=self.parameter["terms_of_service"]
            )

        fileset_metadata: Optional[KgeFileSetMetadata] = None

        fileset: Optional[KgeFileSet] = self.get_file_set(fileset_version)
        if fileset:
            fileset_metadata = fileset.get_metadata()
        else:
            logger.warning("KGE File Set version '"+fileset_version+"' does not exist for graph '"+self.kg_id+"'")

        metadata = KgeMetadata(provider=provider_metadata, fileset=fileset_metadata)

        return metadata


class KgeArchiveCatalog:
    """
    Knowledge Graph Exchange (KGE) Temporary Registry for
    tracking compilation and validation of complete KGE File Sets
    """
    _the_catalog = None
    
    def __init__(self):
        # Catalog keys are kg_id's, entries are a Python dictionary of kg_id metadata including
        # name, KGE File Set metadata and a list of versions with associated file sets
        self._kge_knowledge_graph_catalog: Dict[str, KgeKnowledgeGraph] = dict()

        # Initialize catalog with the metadata of all the existing KGE Archive (AWS S3 stored) KGE File Sets
        # archive_contents keys are the kg_id's, entries are the rest of the KGE File Set metadata
        archive_contents: Dict = get_archive_contents(bucket_name=_KGEA_APP_CONFIG['aws']['s3']['bucket'])
        for kg_id, entry in archive_contents.items():
            self.load_archive_entry(kg_id=kg_id, entry=entry)
    
    # @classmethod
    # def initialize(cls):
    #     """
    #     This method needs to be called before
    #     the KgeArchiveCatalog is first used.
    #
    #     :return:
    #     """
    #     if not cls._the_catalog:
    #         KgeArchiveCatalog._the_catalog = KgeArchiveCatalog()

    @classmethod
    async def close(cls):
        """
        This method needs to be called after the KgeArchiveCatalog is no longer needed,
        since it releases some program resources which may be open at the end of processing)
        
        :return: None
        """
        # Shut down KgxValidator background processing here
        await KgxValidator.shutdown_validation_processing()
    
    @classmethod
    def catalog(cls):
        """
        :return: singleton of KgeArchiveCatalog
        """
        if not cls._the_catalog:
            KgeArchiveCatalog._the_catalog = KgeArchiveCatalog()

        return KgeArchiveCatalog._the_catalog

    def load_archive_entry(
            self,
            kg_id: str,
            entry: Dict[
                str,  # tags 'metadata' and 'versions'
                Union[
                    str,  # 'metadata' field value: kg specific 'provider' text file blob from S3
                    Dict[  # 'versions' field value
                        str,  # fileset_version's of versioned KGE File Sets for a kg
                        Dict[
                            str,  # tags 'metadata' and 'files'
                            Union[
                                str,  # 'metadata' field value: 'file set' specific text file blob from S3
                                List[str]  # list of data files in a given KGE File Set
                            ]
                        ]
                    ]
                ]
            ]
    ):
        """
         Parse an KGE Archive entry for metadata
         to load into a KgeFileSet
         for indexing in the KgeArchiveCatalog
        """
        if not (
            'metadata' in entry and
            self.load_provider_metadata(kg_id=kg_id, metadata_text=entry['metadata'])
        ):
            # provider.yaml metadata was not loaded, then, ignore this entry and return...
            logger.warning(
                "load_archive_entry(): no 'metadata' loaded from archive... ignoring knowledge graph '"+kg_id+"'?"
            )
            return

        if 'versions' in entry:
            knowledge_graph: KgeKnowledgeGraph = self.get_knowledge_graph(kg_id)
            knowledge_graph.load_file_set_versions(versions=entry['versions'])

    def load_provider_metadata(self, kg_id, metadata_text: str) -> bool:
        """
        Metadata assumed to be a YAML string to be parsed into a Python dictionary
        :param kg_id:
        :param metadata_text:
        :return:
        """
        mf = StringIO(metadata_text)
        try:
            md_raw = yaml.load(mf, Loader=Loader)
        except ScannerError:
            logger.warning("Ignoring improperly formed provider metadata YAML file: "+metadata_text)
            return False
            
        md = dict(md_raw)

        # id: "disney_small_world_graph" ## == kg_id
        if kg_id != md.setdefault('id', ''):
            logger.warning(
                "load_archive_entry(): archive folder kg_id '" + kg_id +
                " != id in "+PROVIDER_METADATA_FILE+"?"
            )
            return False

        # name:  "Disneyland Small World Graph"
        kg_name = md.setdefault('name', 'Unknown')

        # description: >-
        #   Voyage along the Seven Seaways canal and behold a cast of
        #     almost 300 Audio-Animatronics dolls representing children
        #     from every corner of the globe as they sing the classic
        #     anthem to world peace—in their native languages.
        kg_description = md.setdefault('description', '')

        # size: "KGE archive file size TBA"
        kg_size = md.setdefault('size', 'unknown')

        # translator:
        #   component: "KP"
        #   team:
        #   - "Disney Knowledge Provider"
        if 'translator' in md:
            tmd = md['translator']
            translator_component = tmd.setdefault('component', 'unknown')
            translator_team = tmd.setdefault('team', 'unknown')
        else:
            translator_component = translator_team = 'unknown'

        # submitter:
        #   name: "Mickey Mouse"
        #   email: "mickey.mouse@disneyland.disney.go.com"
        if 'submitter' in md:
            smd = md['submitter']
            submitter_name = smd.setdefault('name', 'unknown')
            submitter_email = smd.setdefault('email', 'unknown')
        else:
            submitter_name = submitter_email = 'unknown'

        # license:
        #   name: "Artistic 2.0"
        #   url:  "https://opensource.org/licenses/Artistic-2.0"
        if 'license' in md:
            lmd = md['license']
            license_name = lmd.setdefault('name', 'unknown')
            license_url = lmd.setdefault('url', 'unknown')
        else:
            license_name = license_url = 'unknown'

        # termsOfService: "https://disneyland.disney.go.com/en-ca/terms-conditions/"
        terms_of_service = md.setdefault('termsOfService', 'unknown')

        self.add_knowledge_graph(
            kg_id=kg_id,
            kg_name=kg_name,
            kg_description=kg_description,
            kg_size=kg_size,
            translator_component=translator_component,
            translator_team=translator_team,
            submitter_name=submitter_name,
            submitter_email=submitter_email,
            license_name=license_name,
            license_url=license_url,
            terms_of_service=terms_of_service
        )
        
        return True
    
    # TODO: what is the required idempotency of this KG addition
    #       relative to submitters (can submitters change?)
    def add_knowledge_graph(self, **kwargs) -> KgeKnowledgeGraph:
        """
         As needed, registers a new catalog record for a knowledge graph 'kg_id'
         with a given 'name' for a given 'submitter'.

        :param kwargs: dictionary of metadata describing a KGE File Set entry
        :return: KgeKnowledgeGraph instance of the knowledge graph (existing or added)
        """
        kg_id = kwargs['kg_id']
        if kg_id not in self._kge_knowledge_graph_catalog:
            self._kge_knowledge_graph_catalog[kg_id] = KgeKnowledgeGraph(**kwargs)
        return self._kge_knowledge_graph_catalog[kg_id]
    
    def get_knowledge_graph(self, kg_id: str) -> Union[KgeKnowledgeGraph, None]:
        """
         Get the knowledge graph provider metadata associated with
         a given knowledge graph file set identifier.

        :param kg_id: input knowledge graph file set identifier
        :return: KgeaFileSet; None, if unknown
        """
        if kg_id in self._kge_knowledge_graph_catalog:
            return self._kge_knowledge_graph_catalog[kg_id]
        else:
            return None

    def add_to_kge_file_set(
            self,
            kg_id: str,
            fileset_version: str,
            file_type: KgeFileType,
            file_name: str,
            file_size: int,
            object_key: str,
            s3_file_url: str
    ):
        """
        This method adds the given input file to a local catalog of recently
        updated files, within which files formats are asynchronously validated
        to KGX compliance, and the entire file set assessed for completeness.
        An exception is raise if there is an error.
    
        :param kg_id: identifier of the KGE Archive managed Knowledge Graph of interest
        :param fileset_version: version of interest of the KGE File Set associated with the Knowledge Graph
        :param file_type: KgeFileType of the file being added
        :param file_name: name of the file
        :param file_size: size of the file (number of bytes)
        :param object_key: AWS S3 object key of the file
        :param s3_file_url: currently active pre-signed url to access the file
        :return: None
        """
        knowledge_graph = self.get_knowledge_graph(kg_id)

        if not knowledge_graph:
            raise RuntimeError("KGE File Set '" + kg_id + "' is unknown?")
        else:
            # Found a matching KGE Knowledge Graph?
            file_set = knowledge_graph.get_file_set(fileset_version=fileset_version)

            # Add the current (meta-)data file to the KGE File Set
            # associated with this fileset_version of the graph.
            if file_type in [KgeFileType.KGX_DATA_FILE, KgeFileType.KGE_ARCHIVE]:
                file_set.add_data_file(
                    object_key=object_key,
                    file_type=file_type,
                    file_name=file_name,
                    file_size=file_size,
                    s3_file_url=s3_file_url
                )
            
            elif file_type == KgeFileType.KGX_CONTENT_METADATA_FILE:
                file_set.set_content_metadata_file(
                    file_name=file_name,
                    file_size=file_size,
                    object_key=object_key,
                    s3_file_url=s3_file_url
                )
            else:
                raise RuntimeError("Unknown KGE File Set type?")

    def get_kg_entries(self) -> Dict[str,  Dict[str, Union[str, List[str]]]]:

        # TODO: see KgeFileSetEntry schema in the ~/kgea/api/kgea_api.yaml
        if not OVERRIDE and DEV_MODE:
            # mock catalog
            catalog = {
                "translator_reference_graph": {
                    "name": "Translator Reference Graph",
                    "versions": ["1.0", "2.0", "2.1"]
                },
                "semantic_medline_database": {
                    "name": "Semantic Medline Database",
                    "versions": ["4.2", "4.3"]
                }
            }
        else:
            # The real content of the catalog
            catalog: Dict[str,  Dict[str, Union[str, List[str]]]] = dict()
            for kg_id, knowledge_graph in self._kge_knowledge_graph_catalog.items():
                catalog[kg_id] = dict()
                catalog[kg_id]['name'] = knowledge_graph.get_name()
                catalog[kg_id]['versions'] = knowledge_graph.get_version_names()

        return catalog

    # TODO: why is this method not implemented?
    def register_kge_file_set(
            self,
            kg_id: str,
            biolink_model_release: str,
            fileset_version: str,
            submitter_name: str,
            submitter_email: str
    ):
        pass


# TODO
@prepare_test
def test_check_kgx_compliance():
    return True


# TODO
@prepare_test
def test_get_catalog_entries():
    print("\ntest_get_catalog_entries() test output:\n", file=stderr)
    catalog = KgeArchiveCatalog.catalog().get_kg_entries()
    print(json.dumps(catalog, indent=4, sort_keys=True), file=stderr)
    return True


_TEST_TSE_PARAMETERS = dict(
    host=_KGEA_APP_CONFIG['site_hostname'],
    kg_id="disney_small_world_graph",
    kg_name="Disneyland Small World Graph",
    kg_description="""Voyage along the Seven Seaways canal and behold a cast of
    almost 300 Audio-Animatronics dolls representing children
    from every corner of the globe as they sing the classic
    anthem to world peace—in their native languages.""",
    fileset_version="1964-04-22",
    translator_component="KP",
    translator_team="Disney Knowledge Provider",
    submitter_name="Mickey Mouse",
    submitter_email="mickey.mouse@disneyland.disney.go.com",
    license_name="Artistic 2.0",
    license_url="https://opensource.org/licenses/Artistic-2.0",
    terms_of_service="https://disneyland.disney.go.com/en-ca/terms-conditions/"
)
_TEST_TPMF = 'empty'
_TEST_TFMF = 'empty'
_TEST_TRE = 'empty'


def test_kg_id_normalization():
    name1 = 'A sample name with spaces'
    kg_id1 = KgeKnowledgeGraph.normalize_name(name1)
    assert kg_id1 == 'a-sample-name-with-spaces'

    name2 = 'Cr@%y   and $lick    NAME.'
    kg_id2 = KgeKnowledgeGraph.normalize_name(name2)
    assert kg_id2 == 'cry-and-lick-name'

@prepare_test
def test_create_provider_metadata_file():
    global _TEST_TPMF
    print("\ntest_create_provider_metadata_entry() test output:\n", file=stderr)
    _TEST_TPMF = _populate_template(
        filename=PROVIDER_METADATA_TEMPLATE_FILE_PATH,
        **_TEST_TSE_PARAMETERS
    )
    print(str(_TEST_TPMF), file=stderr)
    return True


@prepare_test
def test_create_fileset_metadata_file():
    global _TEST_TFMF
    print("\ntest_create_fileset_metadata_entry() test output:\n", file=stderr)

    kg_id = "disney_small_world_graph"
    fileset_version = "1964-04-22"

    fs = KgeFileSet(
        kg_id=kg_id,
        biolink_model_release="2.0.2",
        fileset_version=fileset_version,
        submitter_name="Mickey Mouse",
        submitter_email="mickey.mouse@disneyland.disney.go.com"
    )
    file_set_location, _ = with_version(func=get_object_location, version=fileset_version)(kg_id)

    file_name = 'MickeyMouseFanClub_nodes.tsv'
    fs.add_data_file(
        object_key=file_set_location+"/"+file_name,
        file_type=KgeFileType.KGX_DATA_FILE,
        file_name='MickeyMouseFanClub_nodes.tsv',
        file_size=666,
        s3_file_url=''
    )

    file_name = 'MinnieMouseFanClub_edges.tsv'
    fs.add_data_file(
        object_key=file_set_location+"/"+file_name,
        file_type=KgeFileType.KGX_DATA_FILE,
        file_name=file_name,
        file_size=999,
        s3_file_url=''
    )
    _TEST_TFMF = fs.generate_fileset_metadata_file()

    print(str(_TEST_TPMF), file=stderr)
    return True


@prepare_test
def test_create_translator_registry_entry():
    global _TEST_TRE
    print("\ntest_create_translator_registry_entry() test output:\n", file=stderr)
    _TEST_TRE = _populate_template(
        filename=TRANSLATOR_SMARTAPI_TEMPLATE_FILE_PATH,
        **_TEST_TSE_PARAMETERS
    )
    print(str(_TEST_TRE), file=stderr)
    return True


def add_to_s3_archive(
        kg_id: str,
        text: str,
        file_name: str,
        fileset_version: str = ''
) -> str:
    """
    Add a file of specified text content and name,
     to a KGE Archive (possibly versioned) S3 folder.
    :param kg_id: knowledge graph
    :param text: string blob contents of the file.
    :param file_name: of the file.
    :param fileset_version: version (optional)
    :return: str object key of the uploaded file
    """
    if fileset_version:
        file_set_location, _ = with_version(func=get_object_location, version=fileset_version)(kg_id)
    else:
        file_set_location = get_object_location(kg_id)

    uploaded_file_object_key: str = ''
    if text:
        data_bytes = text.encode('utf-8')
        uploaded_file_object_key = upload_file(
            data_file=BytesIO(data_bytes),
            file_name=file_name,
            bucket=_KGEA_APP_CONFIG['aws']['s3']['bucket'],
            object_location=file_set_location
        )
    else:
        logger.warning("add_to_s3_archive(): Empty text string argument? Can't archive a vacuum!")

    # could be an empty object key
    return uploaded_file_object_key


def get_github_token() -> Optional[str]:
    _github: Optional[Dict] = _KGEA_APP_CONFIG.setdefault('github', None)
    token: Optional[str] = None
    if _github:
        token = _github.setdefault('token', None)
    return token


def add_to_github(
        kg_id: str,
        text: str,
        repo_path: str = TRANSLATOR_SMARTAPI_REPO,
        target_directory: str = KGE_SMARTAPI_DIRECTORY
) -> bool:
    
    status: bool = False
    
    gh_token = get_github_token()
    
    logger.debug("Calling add_to_github(gh_token: '"+str(gh_token)+"')")
    
    if gh_token and text:
        
        logger.debug(
            "\n\t### api_specification = '''\n" + text[:60] + "...\n'''\n" +
            "\t### repo_path = '" + str(repo_path) + "'\n" +
            "\t### target_directory = '" + str(target_directory) + "'"
        )
    
        if text and repo_path and target_directory:
            
            entry_path = target_directory+"/"+kg_id + ".yaml"
            
            logger.debug("\t### gh_url = '" + str(entry_path) + "'")
            
            g = Github(gh_token)

            # TODO: should I be explicit somewhere here
            #       about the repo branch being used? How?
            repo = g.get_repo(repo_path)

            try:
                content_file = repo.get_contents(entry_path)
            except UnknownObjectException:
                content_file = None
            
            if not content_file:
                repo.create_file(
                    entry_path,
                    "Creating new KGE entry  '" + kg_id + "' in " + repo_path,
                    text,  # API YAML specification as a string
                )
            else:
                repo.update_file(
                    entry_path,
                    "Updating KGE entry  '" + kg_id + "' in " + repo_path,
                    text,  # API YAML specification as a string
                    content_file.sha
                )
            
            status = True

    return status


_TEST_SMARTAPI_REPO = "NCATSTranslator/Knowledge_Graph_Exchange_Registry"
_TEST_KGE_SMARTAPI_TARGET_DIRECTORY = "kgea/server/tests/output"


@prepare_test
def test_add_to_archive() -> bool:
    outcome: str = add_to_s3_archive(
        kg_id="kge_test_provider_metadata_file",
        text=_TEST_TPMF,
        file_name="test_provider_metadata_file",
        fileset_version="100.0"
    )

    return not outcome == ''


@prepare_test
def test_add_to_github():
    outcome: bool = add_to_github(
        "kge_test_translator_registry_entry",
        _TEST_TRE,
        repo_path=_TEST_SMARTAPI_REPO,
        target_directory=_TEST_KGE_SMARTAPI_TARGET_DIRECTORY
    )

    return outcome


def get_github_releases(repo_path: str = ''):

    if not repo_path:
        logger.error("get_github_releases(): repo_path argument is empty?")
        return []

    gh_token = get_github_token()
    if not gh_token:
        logger.error("get_github_releases(): need a non-null gh_token to access Github!")
        return []

    logger.debug("Calling get_github_releases(repo_path: '" + str(repo_path) + "')")

    g = Github(gh_token)

    repo = g.get_repo(repo_path)

    releases = repo.get_releases()

    return [entry.tag_name for entry in releases]


def get_biolink_model_releases():
    all_releases = get_github_releases(repo_path=BIOLINK_GITHUB_REPO)
    filtered_releases = list()
    for r in all_releases:
        if r.startswith('v'):
            continue
        major, minor, patch = r.split('.')
        if major == '1' and int(minor) < 8:
            continue
        if major == '1' and minor == '8' and patch != '2':
            continue
        filtered_releases.append(r)

    return filtered_releases


@prepare_test
def test_get_biolink_releases():
    releases: List = get_biolink_model_releases()
    assert('2.0.2' in releases)
    print("Test access to Biolink releases:")
    for release in releases:
        print(f"\t{release}")


# TODO: make sure that you clean up all (external) test artifacts here
def clean_tests(
        kg_id="kge_test_entry",
        repo_path=_TEST_SMARTAPI_REPO,
        target_directory=_TEST_KGE_SMARTAPI_TARGET_DIRECTORY
):
    """
    This method cleans up a 'test' target Github repository.
    
    This method should be run by setting the 'CLEAN_TESTS' environment flag,
    after running the module with the 'RUN_TESTS' environment flag set.
    
    :param kg_id:
    :param repo_path:
    :param target_directory:
    :return:
    """
    
    gh_token = get_github_token()
    
    print(
        "Calling clean_tests()",
        file=stderr
    )
    
    if gh_token and repo_path and target_directory:
            
        entry_path = target_directory + "/" + kg_id + ".yaml"
        
        g = Github(gh_token)
        repo = g.get_repo(repo_path)
    
        contents = repo.get_contents(entry_path)
        repo.delete_file(contents.path, "Remove test entry = '" + entry_path + "'", contents.sha)

#########################################################################
# KGX File Set Validation Code ##########################################
#########################################################################

"""
Knowledge Graph eXchange (KGX) tool kit validation of
Knowledge Graph Exchange (KGE) File Sets located on AWS S3
"""


logger = logging.getLogger(__name__)
logger.setLevel(logging.INFO)

# Opaquely access the configuration dictionary
_KGEA_APP_CONFIG = get_app_config()

# one could perhaps parameterize this in the _KGEA_APP_CONFIG
_NUMBER_OF_KGX_VALIDATION_WORKER_TASKS = _KGEA_APP_CONFIG.setdefault("Number_of_KGX_Validation_Worker_Tasks", 3)
# KGX Content Metadata Validator is a simply JSON Schema validation operation
CONTENT_METADATA_SCHEMA_FILE = abspath(dirname(__file__) + '/content_metadata.schema.json')
with open(CONTENT_METADATA_SCHEMA_FILE, mode='r', encoding='utf-8') as cms:
    CONTENT_METADATA_SCHEMA = json.load(cms)


# This first iteration only validates the JSON structure and property tags against the JSON schema
# TODO: perhaps should also check the existence of
#       Biolink node categories and predicates
#       (using the Biolink Model Toolkit)?
def validate_content_metadata(content_metadata_file) -> List:
    errors: List[str] = list()
    if content_metadata_file:
        # see https://python-jsonschema.readthedocs.io/en/stable/validate/
        try:
            json_validator(content_metadata_file, CONTENT_METADATA_SCHEMA)
            logger.error("validate_content_metadata() - content metadata JSON validation was successful!")
        except ValidationError as ve:
            logger.error("validate_content_metadata() - ValidationError: " + str(ve))
            errors.append(str(ve))
        except SchemaError as se:
            logger.error("validate_content_metadata() - SchemaError: " + str(se))
            errors.append(str(se))
        return errors
    else:
        return ["No file name provided - nothing to validate"]


def get_default_model_version():
    semver = Validator.get_default_model_version()
    return semver.split('.')


# Catalog of Biolink Model version specific validators
_biolink_validator = dict()


class ProgressMonitor:
    # TODO: how do we best track the validation here?
    #       We start by simply counting the nodes and edges
    #       and periodically reporting to debug logger.
    def __init__(self):
        self._node_count = 0
        self._edge_count = 0

    def __call__(self, entity_type: GraphEntityType, rec: List):
        # logger.setLevel(logging.DEBUG)
        if entity_type == GraphEntityType.EDGE:
            self._edge_count += 1
            if self._edge_count % 100000 == 0:
                logger.debug(str(self._edge_count) + " edges read in so far...")
        elif entity_type == GraphEntityType.NODE:
            self._node_count += 1
            if self._node_count % 10000 == 0:
                logger.debug(str(self._node_count) + " nodes read in so far...")
        else:
            logger.warning("Unexpected GraphEntityType: " + str(entity_type))


class KgxValidator:

    def __init__(self, biolink_model_release: str):
        Validator.set_biolink_model(biolink_model_release)
        self.kgx_data_validator = Validator(progress_monitor=ProgressMonitor())
        self._validation_queue: asyncio.Queue = asyncio.Queue()

        # Do I still need a list of task objects here,
        # to handle multiple validations concurrently?
        self.number_of_tasks = Number_of_Validator_Tasks
        self._validation_tasks: List = list()

    def get_validation_queue(self) -> asyncio.Queue:
        return self._validation_queue

    def get_validation_tasks(self) -> List:
        return self._validation_tasks

    # The method should be called at the beginning of KgxValidator processing
    @classmethod
    def get_validator(cls, biolink_model_release: str):
        if biolink_model_release in _biolink_validator:
            validator = _biolink_validator[biolink_model_release]
        else:
            validator = KgxValidator(biolink_model_release)
            _biolink_validator[biolink_model_release] = validator

        if validator.number_of_tasks:
            validator.number_of_tasks -= 1
            validator._validation_tasks.append(asyncio.create_task(validator()))
        return validator
    
    # The method should be called by at the end of KgxValidator processing
    @classmethod
    async def shutdown_validation_processing(cls):
        for validator in _biolink_validator.values():
            await validator.get_validation_queue().join()
            try:
                # Cancel the KGX validation worker tasks
                for task in validator.get_validation_tasks():
                    task.cancel()

                # Wait until all worker tasks are cancelled.
                await asyncio.gather(*validator.get_validation_tasks().values(), return_exceptions=True)

            except Exception as exc:
                msg = "KgxValidator() KGX worker task exception: " + str(exc)
                logger.error(msg)
    
    @classmethod
    def validate(cls, file_set: KgeFileSet):
        """This method posts a KgeFileSet to the KgxValidator for validation.

        :param file_set: KgeFileSet.

        :return: None
        """
        # First, initialize task queue if not running...
        validator = cls.get_validator(file_set.biolink_model_release)
        
        # ...then, post the file set to the KGX validation task Queue
        validator._validation_queue.put_nowait(file_set)

    async def __call__(self):
        """
        This Callable, undertaking the file validation,
        is intended to be executed inside an asyncio task.

        :return:
        """
        while True:
            file_set: KgeFileSet = await self._validation_queue.get()
            
            ###############################################
            # Collect the KGX data files names and metadata
            ###############################################
            input_files: List[str] = list()
            file_type: Optional[KgeFileType] = None
            input_format: Optional[str] = None
            input_compression: Optional[str] = None
            
            for entry in file_set.data_files.values():
                #
                # ... where each entry is a dictionary contains the following keys:
                #
                # "file_name": str
                
                # "file_type": KgeFileType (from Catalog)
                # "input_format": str
                # "input_compression": str
                # "kgx_compliant": bool
                #
                # "object_key": str
                # "s3_file_url": str
                #
                # TODO: we just take the first values encountered, but
                #       we should probably guard against inconsistent
                #       input format and compression somewhere upstream
                if not file_type:
                    file_type = entry["file_type"]
                if not input_format:
                    input_format = entry["input_format"]
                if not input_compression:
                    input_compression = entry["input_compression"]
                
                file_name = entry["file_name"]
                object_key = entry["object_key"]
                s3_file_url = entry["s3_file_url"]
                
                print(
                    f"KgxValidator() processing file '{file_name}' '{object_key}' " +
                    f"of type '{file_type}', input format '{input_format}' " +
                    f"and with compression '{input_compression}', ",
                    file=stderr
                )
                
                # The file to be processed should currently be
                # a resource accessible from this S3 authenticated URL?
                input_files.append(s3_file_url)
            
            ###################################
            # ...then, process them together...
            ###################################
            if file_type == KgeFileType.KGX_DATA_FILE:
                #
                # Run validation of KGX knowledge graph data files here
                #
                validation_errors: List[str] = \
                    await self.validate_file_set(
                        file_set_id=file_set.id(),
                        input_files=input_files,
                        input_format=input_format,
                        input_compression=input_compression
                    )
                lock = threading.Lock()
                with lock:
                    if not validation_errors:
                        file_set.status = KgeFileSetStatusCode.VALIDATED
                    else:
                        file_set.errors.extend(validation_errors)
                        file_set.status = KgeFileSetStatusCode.ERROR
            
            elif file_type == KgeFileType.KGE_ARCHIVE:
                # TODO: perhaps need more work to properly dissect and
                #       validate a KGX Data archive? Maybe need to extract it
                #       then get the distinct files for processing? Or perhaps,
                #       more direct processing is feasible (with the KGX Transformer?)
                lock = threading.Lock()
                with lock:
                    file_set.errors.append("KGE Archive validation is not yet implemented?")
                    file_set.status = KgeFileSetStatusCode.ERROR
            else:
                err_msg = f"WARNING: Unknown KgeFileType{file_type} ... Ignoring?"
                print(err_msg, file=stderr)
                lock = threading.Lock()
                with lock:
                    file_set.errors.append(err_msg)
                    file_set.status = KgeFileSetStatusCode.ERROR
            
            compliance: str = ' not ' if file_set.errors else ' '
            print(
                f"has finished processing. {str(file_set)} is" +
                compliance + "KGX compliant", file=stderr
            )
            
            self._validation_queue.task_done()

    async def validate_file_set(
            self,
            file_set_id: str,
            input_files: List[str],
            input_format: str = 'tsv',
            input_compression: Optional[str] = None
    ) -> List:
        """
        Validates KGX compliance of a specified data file.

        :param file_set_id: name of the file set, generally a composite identifier of the kg_id plus fileset_version?
        :param input_files: list of file path strings pointing to files to be validated (could be a resolvable URL?)
        :param input_format: currently restricted to 'tsv' (its default?) - should be consistent for all input_files
        :param input_compression: currently expected to be 'tar.gz' or 'gz' - should be consistent for all input_files
        :return: (possibly empty) List of errors returned
        """
        logger.setLevel(logging.DEBUG)
        logger.debug(
            "Entering KgxValidator.validate_data_file() with arguments:" +
            "\n\tfile set ID:" + str(file_set_id) +
            "\n\tinput files:" + str(input_files) +
            "\n\tinput format:" + str(input_format) +
            "\n\tinput compression:" + str(input_compression)
        )
        
        if input_files:
            # The putative KGX 'source' input files are currently sitting
            # at the end of S3 signed URLs for streaming into the validation.
            
            transformer = Transformer(stream=True)
            
            transformer.transform(
                input_args={
                    'name': file_set_id,
                    'filename': input_files,
                    'format': input_format,
                    'compression': input_compression
                },
                output_args={
                    # we don't keep the graph in memory...
                    # too RAM costly and not needed later
                    'format': 'null'
                },
                inspector=self.kgx_data_validator
            )
            
            errors: List[str] = self.kgx_data_validator.get_error_messages()

            logger.debug("Existing validate_file_set()")
            
            if errors:
                n = len(errors)
                n = 9 if n >= 10 else n
                logger.debug("Sample of errors seen:\n"+'\n'.join(errors[0:n]))
            
            return errors
        
        else:
            return ["Missing file name inputs for validation?"]


"""
Test Parameters + Decorator
"""
TEST_BUCKET = 'kgea-test-bucket'
TEST_KG_NAME = 'test_kg'
TEST_FILE_DIR = 'kgea/server/test/data/'
TEST_FILE_NAME = 'somedata.csv'

SAMPLE_META_KNOWLEDGE_GRAPH_FILE = abspath(dirname(__file__) + '/sample_meta_knowledge_graph.json')


def test_contents_metadata_validator():
    print("\ntest_contents_metadata_validator() test output:\n", file=stderr)
    
    with open(SAMPLE_META_KNOWLEDGE_GRAPH_FILE, mode='r', encoding='utf-8') as smkg:
        mkg_json = json.load(smkg)
    
    errors: List[str] = validate_content_metadata(mkg_json)
    
    if errors:
        logger.error("test_contents_metadata_validator() errors: " + str(errors))
    return not errors


# TODO: more complete KGX validator test
def test_kgx_data_validator():
    
    print("\ntest_contents_data_validator() test output:\n", file=stderr)
    
    # with open(SAMPLE_META_KNOWLEDGE_GRAPH_FILE, mode='r', encoding='utf-8') as smkg:
    #     mkg_json = json.load(smkg)
    
    errors: List[str] = []  # validate_content_metadata(mkg_json)
    
    if errors:
        logger.error("test_contents_data_validator() errors: " + str(errors))
    return not errors


def run_test(test_func):
    try:
        start = time.time()
        assert (test_func())
        end = time.time()
        print("{} passed: {} seconds".format(test_func.__name__, end - start))
    except Exception as e:
        logger.error("{} failed!".format(test_func.__name__))
        logger.error(e)


"""
Unit Tests
* Run each test function as an assertion if we are debugging the project
"""
if __name__ == '__main__':
    
    # Set the RUN_TESTS environment variable to a non-blank value
    # whenever you wish to run the unit tests in this module...
    # Set the CLEAN_TESTS environment variable to a non-blank value
    # to clean up test outputs from RUN_TESTS runs.
    
    if RUN_TESTS:
        
        print("KGE Archive modules functions and tests")
        
        # The generate_translator_registry_entry() and add_to_github() methods both work as coded as of 29 March 2021,
        # thus we comment out this test to avoid repeated commits to the KGE repo. The 'clean_tests()' below
        # is thus not currently needed either, since it simply removes the github artifacts from add_to_github().
        # This code can be uncommented if these features need to be tested again in the future
        # test_kg_id_normalization()
        # assert (test_create_provider_metadata_file())
        # assert (test_create_fileset_metadata_file())
        # assert (test_add_to_archive())
        # assert (test_create_translator_registry_entry())
        # assert (test_add_to_github())

        # assert (test_get_catalog_entries())
        #
        # print("all KGE Archive Catalog tests passed")
        #
        # print("KGX Validation unit tests")
        #
        # run_test(test_contents_metadata_validator)
        # run_test(test_kgx_data_validator)

        #test_get_biolink_releases()
        
        print("all KGX Validation tests passed")
        
    # if CLEAN_TESTS:
    #     clean_tests()<|MERGE_RESOLUTION|>--- conflicted
+++ resolved
@@ -661,8 +661,6 @@
 
     _spregex = re.compile(r'\s+')
 
-<<<<<<< HEAD
-=======
     _indent = " "*4
     
     def sanitize(self, key, value):
@@ -682,18 +680,14 @@
             value = value.strip()
             value += " "*4
         return value
-    
->>>>>>> 52a4b792
+
     @classmethod
     def _name_filter(cls):
         if not cls._name_filter_table:
             delete_dict = {sp_character: '' for sp_character in punctuation}
-<<<<<<< HEAD
-=======
             # make exception for hyphen and period: keep/convert to hyphen
             delete_dict['-'] = '-'
             delete_dict['.'] = '-'
->>>>>>> 52a4b792
             cls._name_filter_table = str.maketrans(delete_dict)
         return cls._name_filter_table
     
