from os import path
import connexion
import aiohttp_cors

from kgea.server.web_services.catalog.Catalog import KgeArchiveCatalog
from kgea.server.web_services.controllers.content_controller import download_file_set
from kgea.server.web_services.kgea_session import KgeaSession


def main():
    options = {
        "swagger_ui": True
    }
    specification_dir = path.join(path.dirname(__file__), 'openapi')
    app = connexion.AioHttpApp(
        __name__,
        specification_dir=specification_dir,
        options=options,
        server_args={
<<<<<<< HEAD
            "client_max_size": 256*1024**3
=======
            "client_max_size": 1024**4
>>>>>>> ac05458c
        }
    )
    
    app.add_api('openapi.yaml',
                arguments={
                    'title': 'OpenAPI for the Biomedical Translator Knowledge Graph EXchange Archive. ' +
                             'Although this API is SmartAPI compliant, it will not normally be visible in the ' +
                             'Translator SmartAPI Registry since it is mainly meant to be accessed through ' +
                             'Registry indexed KGE File Sets, which will have distinct entries in the Registry.'
                },
                pythonic_params=True,
                pass_context_arg_name='request')

    # See https://github.com/aio-libs/aiohttp-cors#usage

    # Enable CORS for all origins.
    cors = aiohttp_cors.setup(app.app, defaults={
        "*": aiohttp_cors.ResourceOptions(
            allow_credentials=True,
            expose_headers="*",
            allow_headers="*",
        )
    })
    
    # Register all routers for CORS.
    for route in list(app.app.router.routes()):
        cors.add(route)

    # Add Amazon bucket CORS permission here?
    #
    # Downloading  URL: 'http://localhost:8080/archive/test_graph_for_kgx_validation/2021-04-24/download'
    # File download error: TypeError: NetworkError when attempting to fetch resource.
    # Cross-Origin Request Blocked: The Same Origin Policy disallows reading the remote resource
    # at ‘https://kgea-bucket.s3.amazonaws.com/kge-data/ \
    # test_graph_for_kgx_validation/2021-04-24/archive/test_graph_for_kgx_validation_2021-04-24.tar.gz? \
    # response-content-disposition=attachment& \
    # X-Amz-Algorithm=AWS4-HMAC-SHA256& \
    # X-Amz-Credential=AKIAI7TYXYCMFQ4BS3VQ/20210427/us-east-1/s3/aws4_request& \
    # X-Amz-Date=20210427T165619Z&X-Amz-Expires=86400&X-Amz-SignedHeaders=host& \
    # X-Amz-Signature=8ce60f9ab102ca90de7a6f7fff405760da42a3a0d1b142d08db2a21010af6448’
    # (Reason: Credential is not supported if the CORS header ‘Access-Control-Allow-Origin’ is ‘*’).

    # resource = cors.add(app.app.router.add_resource("/kge-data/test_graph_for_kgx_validation/2021-04-24/archive/"))
    # cors.add(
    #     resource.add_route("GET", download_file_set), {
    #         "https://kgea-bucket.s3.amazonaws.com": aiohttp_cors.ResourceOptions(
    #             allow_credentials=True,
    #             # expose_headers=("X-Custom-Server-Header",),
    #             allow_headers=( "Content-Type"),
    #             max_age=3600,
    #         )
    #     })

    KgeaSession.initialize(app.app)

    KgeArchiveCatalog.initialize()

    app.run(port=8080)

    KgeaSession.close_global_session()<|MERGE_RESOLUTION|>--- conflicted
+++ resolved
@@ -17,11 +17,7 @@
         specification_dir=specification_dir,
         options=options,
         server_args={
-<<<<<<< HEAD
             "client_max_size": 256*1024**3
-=======
-            "client_max_size": 1024**4
->>>>>>> ac05458c
         }
     )
     
