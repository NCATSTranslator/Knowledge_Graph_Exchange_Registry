--- conflicted
+++ resolved
@@ -1,28 +1,21 @@
 from aiohttp import web
 
-from ..kgea_handlers import (
+from ..kgea_handlers import  (
+    kge_access,
     get_kge_file_set_catalog,
-    kge_access
 )
 
 
-<<<<<<< HEAD
-async def access(request: web.Request, kg_id: str, version: str) -> web.Response:
-    """Get KGE File Sets
-=======
 async def access(request: web.Request, kg_id: str) -> web.Response:
     """Get KGE File Set provider metadata.
->>>>>>> 3ace4b17
 
     :param request:
     :type request: web.Request
     :param kg_id: KGE File Set identifier for the knowledge graph for which data files are being accessed
     :type kg_id: str
-    :param version: Version of the KGE File Set
-    :type version: str
 
     """
-    return await kge_access(request, kg_id, version)
+    return await kge_access(request, kg_id)
 
 
 async def get_file_set_catalog(request: web.Request) -> web.Response:
