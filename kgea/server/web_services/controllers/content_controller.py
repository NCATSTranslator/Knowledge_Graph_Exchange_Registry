from aiohttp import web

from ..kgea_handlers import kge_meta_knowledge_graph


<<<<<<< HEAD
async def meta_knowledge_graph(request: web.Request, kg_id: str, version: str) -> web.Response:
=======
async def meta_knowledge_graph(request: web.Request, kg_id: str, kg_version: str) -> web.Response:
>>>>>>> 3ace4b17
    """Meta knowledge graph representation of this KGX knowledge graph.

    :param request:
    :type request: web.Request
    :param kg_id: KGE File Set identifier for the knowledge graph for which graph metadata is being accessed.
    :type kg_id: str
<<<<<<< HEAD
    :param version: Version of the KGE File Set
    :type version: str

    """
    return await kge_meta_knowledge_graph(request, kg_id, version)
=======
    :param kg_version: Version of KGE File Set for a given knowledge graph.
    :type kg_version: str

    """
    return await kge_meta_knowledge_graph(request, kg_id, kg_version)
>>>>>>> 3ace4b17
<|MERGE_RESOLUTION|>--- conflicted
+++ resolved
@@ -3,27 +3,15 @@
 from ..kgea_handlers import kge_meta_knowledge_graph
 
 
-<<<<<<< HEAD
-async def meta_knowledge_graph(request: web.Request, kg_id: str, version: str) -> web.Response:
-=======
 async def meta_knowledge_graph(request: web.Request, kg_id: str, kg_version: str) -> web.Response:
->>>>>>> 3ace4b17
     """Meta knowledge graph representation of this KGX knowledge graph.
 
     :param request:
     :type request: web.Request
     :param kg_id: KGE File Set identifier for the knowledge graph for which graph metadata is being accessed.
     :type kg_id: str
-<<<<<<< HEAD
-    :param version: Version of the KGE File Set
-    :type version: str
-
-    """
-    return await kge_meta_knowledge_graph(request, kg_id, version)
-=======
     :param kg_version: Version of KGE File Set for a given knowledge graph.
     :type kg_version: str
 
     """
-    return await kge_meta_knowledge_graph(request, kg_id, kg_version)
->>>>>>> 3ace4b17
+    return await kge_meta_knowledge_graph(request, kg_id, kg_version)