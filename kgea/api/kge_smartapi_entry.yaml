--- conflicted
+++ resolved
@@ -64,17 +64,6 @@
                 additionalProperties:
                   type: array
                   description: >-
-<<<<<<< HEAD
-                     Provider metadata attributes
-                  $$ref: '#/components/schemas/Attribute'
-  /{version}/meta_knowledge_graph:
-    get:
-      parameters:
-        - name: version
-          in: path
-          description: >-
-            Version of the given KGE File Set
-=======
                     List of file names and sizes for a given KGE File Set version
                   items:
                     type: object
@@ -108,7 +97,6 @@
           in: path
           description: >-
             Version of KGE File Set for a given knowledge graph.
->>>>>>> 3ace4b17
           required: true
           schema:
             type: string
