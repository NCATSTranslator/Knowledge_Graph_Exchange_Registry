--- conflicted
+++ resolved
@@ -1,10 +1,6 @@
-openapi: 3.0.1
+openapi: 3.1.1
 info:
-<<<<<<< HEAD
   version: 1.2.0-dev
-=======
-  version: 1.3-dev
->>>>>>> 73b0d248
   title: >-
     OpenAPI for the Biomedical Translator Knowledge Graph EXchange Archive.
     Although this API is SmartAPI compliant, it will not normally be visible
