--- conflicted
+++ resolved
@@ -39,9 +39,6 @@
     description: Content metadata for KGX-formatted data files in a KGE file set.
   - name: translator
 paths:
-<<<<<<< HEAD
-  /upload_form/{kg_name}:
-=======
   /:
     get:
       tags:
@@ -56,8 +53,8 @@
               schema:
                 description: HTML landing page
                 type: string
-  /upload:
->>>>>>> 75bc8aec
+
+  /upload_form/{kg_name}:
     get:
       parameters:
       - name: kg_name
@@ -76,7 +73,6 @@
             text/html:
               schema:
                 description: KGE File Set upload HTML web form
-<<<<<<< HEAD
                 type: string
   /register_form:
     get:
@@ -145,8 +141,6 @@
           content:
             application/json:
               schema:
-=======
->>>>>>> 75bc8aec
                 type: string
         '501':
           description: >-
@@ -176,7 +170,6 @@
               type: object
               description: "$ref: '#/components/schemas/KgeFileSet'"
               properties:
-<<<<<<< HEAD
                 data_file_content:
                   type: string
                   format: binary
@@ -188,28 +181,6 @@
             encoding: # The same level as schema
               data_file_content: # Property name (see above)
                 contentType: text/csv, text/tab-separated-values
-=======
-                formData:
-                  description: Stub implementation of KGE File Set upload web form.
-                  type: object
-                  properties:
-                    body:
-                      type: string
-                    submitter:
-                      type: string
-                    kg_name:
-                      type: string
-                    data_file_name:
-                      type: string
-                    metadata_file_name:
-                      type: string
-                  required:
-                    - submitter
-                    - kg_name
-                    - data_file_name
-              required:
-                - formData
->>>>>>> 75bc8aec
       responses:
         '201':
           description: Upload successfully completed.
