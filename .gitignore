# Byte-compiled / optimized / DLL files
__pycache__/
*.py[cod]
*$py.class

# C extensions
*.so

# Distribution / packaging
.Python
build/
develop-eggs/
dist/
downloads/
eggs/
.eggs/
lib/
lib64/
parts/
sdist/
var/
wheels/
pip-wheel-metadata/
share/python-wheels/
*.egg-info/
.installed.cfg
*.egg
MANIFEST

# PyInstaller
#  Usually these files are written by a python script from a template
#  before PyInstaller builds the exe, so as to inject date/other infos into it.
*.manifest
*.spec

# Installer logs
pip-log.txt
pip-delete-this-directory.txt

# Unit test / coverage reports
htmlcov/
.tox/
.nox/
.coverage
.coverage.*
.cache
nosetests.xml
coverage.xml
*.cover
*.py,cover
.hypothesis/
.pytest_cache/

# Translations
*.mo
*.pot

# Django stuff:
*.log
local_settings.py
db.sqlite3
db.sqlite3-journal

# Flask stuff:
instance/
.webassets-cache

# Scrapy stuff:
.scrapy

# Sphinx documentation
docs/_build/

# PyBuilder
target/

# Jupyter Notebook
.ipynb_checkpoints

# IPython
profile_default/
ipython_config.py

# pyenv
.python-version

# pipenv
#   According to pypa/pipenv#598, it is recommended to include Pipfile.lock in version control.
#   However, in case of collaboration, if having platform-specific dependencies or dependencies
#   having no cross-platform support, pipenv may install dependencies that don't work, or not
#   install all needed dependencies.
#Pipfile.lock

# PEP 582; used by e.g. github.com/David-OConnor/pyflow
__pypackages__/

# Celery stuff
celerybeat-schedule
celerybeat.pid

# SageMath parsed files
*.sage.py

# Environments
.env
.venv
env/
venv/
ENV/
env.bak/
venv.bak/

# Spyder project settings
.spyderproject
.spyproject

# Rope project settings
.ropeproject

# mkdocs documentation
/site

# mypy
.mypy_cache/
.dmypy.json
dmypy.json

# Pyre type checker
.pyre/

# PyCharm IDEA metadata
.idea/
<<<<<<< HEAD
<<<<<<< HEAD

# AWS Environment
.aws/
=======
".DS_Store" 
"._.DS_Store" 
>>>>>>> 6dd0dd457487968a2a60a257e4577c3e0532f995
=======

.DS_Store
._.DS_Store
.aws
>>>>>>> 8f1f0a6d
<|MERGE_RESOLUTION|>--- conflicted
+++ resolved
@@ -130,18 +130,6 @@
 
 # PyCharm IDEA metadata
 .idea/
-<<<<<<< HEAD
-<<<<<<< HEAD
-
-# AWS Environment
-.aws/
-=======
-".DS_Store" 
-"._.DS_Store" 
->>>>>>> 6dd0dd457487968a2a60a257e4577c3e0532f995
-=======
-
 .DS_Store
 ._.DS_Store
-.aws
->>>>>>> 8f1f0a6d
+.aws