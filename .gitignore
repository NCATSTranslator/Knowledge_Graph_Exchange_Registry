--- conflicted
+++ resolved
@@ -130,14 +130,11 @@
 
 # PyCharm IDEA metadata
 .idea/
-<<<<<<< HEAD
+
+# Mac OSX ignored
 .DS_Store
 ._.DS_Store
+
+# Project configuration ignored
 .aws
-kgea_config.yaml
-=======
-
-# NGINX site config file and log files are not persisted
-config/kge_nginx.conf-template
-nginx/logs/*.log
->>>>>>> 75bc8aec
+kgea_config.yaml